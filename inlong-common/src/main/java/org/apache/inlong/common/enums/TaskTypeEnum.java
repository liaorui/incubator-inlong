--- conflicted
+++ resolved
@@ -35,13 +35,10 @@
     TUBEMQ(10),
     REDIS(11),
     MQTT(12),
-<<<<<<< HEAD
-=======
     CKAFKA(212),
     MYSQL(213),
     TDSQL_KAFKA(101),
     TIDB(102),
->>>>>>> 03f25397
 
     ;
 
@@ -77,8 +74,6 @@
                 return TUBEMQ;
             case 12:
                 return MQTT;
-<<<<<<< HEAD
-=======
             case 11:
                 return REDIS;
             case 212:
@@ -89,7 +84,6 @@
                 return TDSQL_KAFKA;
             case 102:
                 return TIDB;
->>>>>>> 03f25397
             default:
                 throw new RuntimeException("Unsupported task type " + taskType);
         }
