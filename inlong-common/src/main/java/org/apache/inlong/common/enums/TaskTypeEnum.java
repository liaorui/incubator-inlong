/*
 * Licensed to the Apache Software Foundation (ASF) under one or more
 * contributor license agreements. See the NOTICE file distributed with
 * this work for additional information regarding copyright ownership.
 * The ASF licenses this file to You under the Apache License, Version 2.0
 * (the "License"); you may not use this file except in compliance with
 * the License. You may obtain a copy of the License at
 *
 * http://www.apache.org/licenses/LICENSE-2.0
 *
 * Unless required by applicable law or agreed to in writing, software
 * distributed under the License is distributed on an "AS IS" BASIS,
 * WITHOUT WARRANTIES OR CONDITIONS OF ANY KIND, either express or implied.
 * See the License for the specific language governing permissions and
 * limitations under the License.
 */

package org.apache.inlong.common.enums;

public enum TaskTypeEnum {

    DATABASE_MIGRATION(0),
    SQL(1),
    BINLOG(2),
    FILE(3),
    KAFKA(4),
    PULSAR(5),
    POSTGRES(6),
    ORACLE(7),
    SQLSERVER(8),
    MONGODB(9),
    TUBEMQ(10),
    REDIS(11),
    CKAFKA(12),
<<<<<<< HEAD
    MYSQL(13),
    TDSQL_KAFKA(14),
    TIDB(15);
=======
    TDSQL_KAFKA(101);
>>>>>>> 9e5f1b12

    private final int type;

    TaskTypeEnum(int type) {
        this.type = type;
    }

    public static TaskTypeEnum getTaskType(int taskType) {
        switch (taskType) {
            case 0:
                return DATABASE_MIGRATION;
            case 1:
                return SQL;
            case 2:
                return BINLOG;
            case 3:
                return FILE;
            case 4:
                return KAFKA;
            case 5:
                return PULSAR;
            case 6:
                return POSTGRES;
            case 7:
                return ORACLE;
            case 8:
                return SQLSERVER;
            case 9:
                return MONGODB;
            case 10:
                return TUBEMQ;
            case 11:
                return REDIS;
            case 12:
                return CKAFKA;
            case 101:
                return TDSQL_KAFKA;
            default:
                throw new RuntimeException(String.format("Unsupported taskType=%s", taskType));
        }
    }

    public int getType() {
        return type;
    }

}<|MERGE_RESOLUTION|>--- conflicted
+++ resolved
@@ -32,13 +32,8 @@
     TUBEMQ(10),
     REDIS(11),
     CKAFKA(12),
-<<<<<<< HEAD
-    MYSQL(13),
-    TDSQL_KAFKA(14),
-    TIDB(15);
-=======
-    TDSQL_KAFKA(101);
->>>>>>> 9e5f1b12
+    TDSQL_KAFKA(101),
+    TIDB(102);
 
     private final int type;
 
@@ -74,7 +69,9 @@
                 return REDIS;
             case 12:
                 return CKAFKA;
-            case 101:
+            case 13:
+                return MYSQL;
+            case 14:
                 return TDSQL_KAFKA;
             default:
                 throw new RuntimeException(String.format("Unsupported taskType=%s", taskType));
