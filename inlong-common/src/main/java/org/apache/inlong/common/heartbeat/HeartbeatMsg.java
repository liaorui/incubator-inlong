--- conflicted
+++ resolved
@@ -76,15 +76,14 @@
     private String clusterTag;
 
     /**
-<<<<<<< HEAD
       * Tag of node, separated by commas(,)
       */
     private String nodeTag;
-=======
+
+    /**
       * Group of node for filtering stream source collect task, separated by commas(,)
       */
     private String nodeGroup;
->>>>>>> bb6810e9
 
     /**
      * Ext tag of cluster, key=value pairs seperated by &
