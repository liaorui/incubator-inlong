--- conflicted
+++ resolved
@@ -42,14 +42,10 @@
     public static final String ORACLE = "ORACLE";
     public static final String SQLSERVER = "SQLSERVER";
     public static final String MONGODB = "MONGODB";
-<<<<<<< HEAD
-    public static final String REDIS = "REDIS";
     public static final String MQTT = "MQTT";
     public static final String HUDI = "HUDI";
-=======
     public static final String TDSQL_KAFKA = "TDSQL_KAFKA";
     public static final String TIDB = "TIDB";
->>>>>>> 0969223f
 
     public static final Map<String, TaskTypeEnum> SOURCE_TASK_MAP = new HashMap<String, TaskTypeEnum>() {
 
@@ -69,14 +65,10 @@
             put(ORACLE, TaskTypeEnum.ORACLE);
             put(SQLSERVER, TaskTypeEnum.SQLSERVER);
             put(MONGODB, TaskTypeEnum.MONGODB);
-<<<<<<< HEAD
-            put(REDIS, TaskTypeEnum.REDIS);
             put(MQTT, TaskTypeEnum.MQTT);
             put(HUDI, TaskTypeEnum.HUDI);
 
-=======
             put(TIDB, TaskTypeEnum.TIDB);
->>>>>>> 0969223f
         }
     };
 
