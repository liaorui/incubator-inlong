--- conflicted
+++ resolved
@@ -32,10 +32,7 @@
     JSON("json"),
     DEBEZIUM_JSON("debezium_json"),
     RAW("raw"),
-<<<<<<< HEAD
-=======
     PROTOBUF("protobuf"),
->>>>>>> 03f25397
     NONE("none");
 
     @Getter
