--- conflicted
+++ resolved
@@ -48,12 +48,9 @@
     LOCAL_ZONE_TIMESTAMP,
     ARRAY,
     MAP,
-<<<<<<< HEAD
     STRUCT,
     FUNCTION;
-=======
-    STRUCT;
->>>>>>> 0cf7364c
+
 
     public static FieldType forName(String name) {
         Preconditions.checkNotNull(name, "FieldType should not be null");
