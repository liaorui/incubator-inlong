--- conflicted
+++ resolved
@@ -50,15 +50,9 @@
     public static final ObjectMapper OBJECT_MAPPER = new ObjectMapper();
 
     static {
-        try {
-            OBJECT_MAPPER.configure(SerializationFeature.FAIL_ON_EMPTY_BEANS, false);
-            OBJECT_MAPPER.configure(DeserializationFeature.FAIL_ON_UNKNOWN_PROPERTIES, false);
-            initJsonTypeDefine(OBJECT_MAPPER);
-        } catch (Exception e) {
-            log.error("JsonUtils init static failed", e);
-            e.printStackTrace();
-        }
-
+        OBJECT_MAPPER.configure(SerializationFeature.FAIL_ON_EMPTY_BEANS, false);
+        OBJECT_MAPPER.configure(DeserializationFeature.FAIL_ON_UNKNOWN_PROPERTIES, false);
+        initJsonTypeDefine(OBJECT_MAPPER);
     }
 
     /**
@@ -187,36 +181,15 @@
      * Init all classes that marked with JsonTypeInfo annotation
      */
     public static void initJsonTypeDefine(ObjectMapper objectMapper) {
-        try {
-            Reflections reflections = new Reflections(PROJECT_PACKAGE);
-            Set<Class<?>> typeSet = reflections.getTypesAnnotatedWith(JsonTypeInfo.class);
-
-            // Get all subtype of class which marked JsonTypeInfo annotation
-            for (Class<?> type : typeSet) {
-                Set<?> clazzSet = reflections.getSubTypesOf(type);
-                if (CollectionUtils.isEmpty(clazzSet)) {
-                    continue;
-                }
-                // Register all subclasses
-                clazzSet.stream()
-                        .map(obj -> (Class<?>) obj)
-                        // Skip the interface and abstract class
-                        .filter(clazz -> !clazz.isInterface() && !Modifier.isAbstract(clazz.getModifiers()))
-                        .forEach(clazz -> {
-                            // Get the JsonTypeDefine annotation
-                            JsonTypeDefine extendClassDefine = clazz.getAnnotation(JsonTypeDefine.class);
-                            if (extendClassDefine == null) {
-                                return;
-                            }
-                            // Register the subtype and use the NamedType to build the relation
-                            objectMapper.registerSubtypes(new NamedType(clazz, extendClassDefine.value()));
-                        });
+        Reflections reflections = new Reflections(PROJECT_PACKAGE);
+        Set<Class<?>> typeSet = reflections.getTypesAnnotatedWith(JsonTypeInfo.class);
+
+        // Get all subtype of class which marked JsonTypeInfo annotation
+        for (Class<?> type : typeSet) {
+            Set<?> clazzSet = reflections.getSubTypesOf(type);
+            if (CollectionUtils.isEmpty(clazzSet)) {
+                continue;
             }
-<<<<<<< HEAD
-        } catch (Exception e) {
-            log.error("initJsonTypeDefine failed", e);
-            e.printStackTrace();
-=======
             // Register all subclasses
             clazzSet.stream()
                     .map(obj -> (Class<?>) obj)
@@ -228,11 +201,9 @@
                         if (extendClassDefine == null) {
                             return;
                         }
-
                         // Register the subtype and use the NamedType to build the relation
                         objectMapper.registerSubtypes(new NamedType(clazz, extendClassDefine.value()));
                     });
->>>>>>> 0cf7364c
         }
     }
 
