/*
 * Licensed to the Apache Software Foundation (ASF) under one or more
 * contributor license agreements. See the NOTICE file distributed with
 * this work for additional information regarding copyright ownership.
 * The ASF licenses this file to You under the Apache License, Version 2.0
 * (the "License"); you may not use this file except in compliance with
 * the License. You may obtain a copy of the License at
 *
 * http://www.apache.org/licenses/LICENSE-2.0
 *
 * Unless required by applicable law or agreed to in writing, software
 * distributed under the License is distributed on an "AS IS" BASIS,
 * WITHOUT WARRANTIES OR CONDITIONS OF ANY KIND, either express or implied.
 * See the License for the specific language governing permissions and
 * limitations under the License.
 */

package org.apache.inlong.manager.pojo.sort.util;

import com.google.common.base.Splitter;
import com.google.common.collect.Lists;
import lombok.extern.slf4j.Slf4j;
import org.apache.commons.collections.CollectionUtils;
import org.apache.commons.lang3.StringUtils;
import org.apache.inlong.common.enums.DataTypeEnum;
import org.apache.inlong.manager.common.consts.SourceType;
import org.apache.inlong.manager.pojo.source.StreamSource;
import org.apache.inlong.manager.pojo.source.hudi.HudiSource;
import org.apache.inlong.manager.pojo.source.kafka.KafkaOffset;
import org.apache.inlong.manager.pojo.source.kafka.KafkaSource;
import org.apache.inlong.manager.pojo.source.mongodb.MongoDBSource;
import org.apache.inlong.manager.pojo.source.mysql.MySQLBinlogSource;
import org.apache.inlong.manager.pojo.source.oracle.OracleSource;
import org.apache.inlong.manager.pojo.source.postgresql.PostgreSQLSource;
import org.apache.inlong.manager.pojo.source.pulsar.PulsarSource;
import org.apache.inlong.manager.pojo.source.redis.RedisLookupOptions;
import org.apache.inlong.manager.pojo.source.redis.RedisSource;
import org.apache.inlong.manager.pojo.source.sqlserver.SQLServerSource;
import org.apache.inlong.manager.pojo.source.tdsqlkafka.TdsqlKafkaSource;
import org.apache.inlong.manager.pojo.source.mysql.MySQLSource;
import org.apache.inlong.manager.pojo.source.tidb.TidbSource;
import org.apache.inlong.manager.pojo.source.tubemq.TubeMQSource;
import org.apache.inlong.manager.pojo.stream.StreamField;
import org.apache.inlong.sort.protocol.FieldInfo;
import org.apache.inlong.sort.protocol.LookupOptions;
import org.apache.inlong.sort.protocol.constant.HudiConstant.CatalogType;
import org.apache.inlong.sort.protocol.constant.OracleConstant.ScanStartUpMode;
import org.apache.inlong.sort.protocol.enums.KafkaScanStartupMode;
import org.apache.inlong.sort.protocol.enums.PulsarScanStartupMode;
import org.apache.inlong.sort.protocol.enums.RedisCommand;
import org.apache.inlong.sort.protocol.enums.RedisMode;
import org.apache.inlong.sort.protocol.node.ExtractNode;
import org.apache.inlong.sort.protocol.node.extract.HudiExtractNode;
import org.apache.inlong.sort.protocol.node.extract.KafkaExtractNode;
import org.apache.inlong.sort.protocol.node.extract.MongoExtractNode;
import org.apache.inlong.sort.protocol.node.extract.MySqlExtractNode;
import org.apache.inlong.sort.protocol.node.extract.OracleExtractNode;
import org.apache.inlong.sort.protocol.node.extract.PostgresExtractNode;
import org.apache.inlong.sort.protocol.node.extract.PulsarExtractNode;
import org.apache.inlong.sort.protocol.node.extract.SqlServerExtractNode;
import org.apache.inlong.sort.protocol.node.extract.RedisExtractNode;
import org.apache.inlong.sort.protocol.node.extract.TdsqlKafkaExtractNode;
import org.apache.inlong.sort.protocol.node.extract.TidbExtractNode;
import org.apache.inlong.sort.protocol.node.extract.TubeMQExtractNode;
import org.apache.inlong.sort.protocol.node.format.AvroFormat;
import org.apache.inlong.sort.protocol.node.format.CanalJsonFormat;
import org.apache.inlong.sort.protocol.node.format.CsvFormat;
import org.apache.inlong.sort.protocol.node.format.DebeziumJsonFormat;
import org.apache.inlong.sort.protocol.node.format.Format;
import org.apache.inlong.sort.protocol.node.format.InLongMsgFormat;
import org.apache.inlong.sort.protocol.node.format.JsonFormat;
import org.apache.inlong.sort.protocol.node.format.ProtobufFormat;
import org.apache.inlong.sort.protocol.node.format.RawFormat;

import java.util.Collections;
import java.util.List;
import java.util.Map;
import java.util.stream.Collectors;

/**
 * Parse SourceInfo to ExtractNode which sort needed
 */
@Slf4j
public class ExtractNodeUtils {

    /**
     * Create extract nodes from the given sources.
     */
    public static List<ExtractNode> createExtractNodes(List<StreamSource> sourceInfos) {
        if (CollectionUtils.isEmpty(sourceInfos)) {
            return Lists.newArrayList();
        }
        return sourceInfos.stream().map(ExtractNodeUtils::createExtractNode)
                .collect(Collectors.toList());
    }

    public static ExtractNode createExtractNode(StreamSource sourceInfo) {
        String sourceType = sourceInfo.getSourceType();
        switch (sourceType) {
            case SourceType.MYSQL_BINLOG:
                return createExtractNode((MySQLBinlogSource) sourceInfo);
            case SourceType.MYSQL:
                return createExtractNode((MySQLSource) sourceInfo);
            case SourceType.KAFKA:
            case SourceType.CKAFKA:
                return createExtractNode((KafkaSource) sourceInfo);
            case SourceType.PULSAR:
                return createExtractNode((PulsarSource) sourceInfo);
            case SourceType.POSTGRESQL:
                return createExtractNode((PostgreSQLSource) sourceInfo);
            case SourceType.ORACLE:
                return createExtractNode((OracleSource) sourceInfo);
            case SourceType.SQLSERVER:
                return createExtractNode((SQLServerSource) sourceInfo);
            case SourceType.MONGODB:
                return createExtractNode((MongoDBSource) sourceInfo);
            case SourceType.TUBEMQ:
                return createExtractNode((TubeMQSource) sourceInfo);
            case SourceType.REDIS:
                return createExtractNode((RedisSource) sourceInfo);
<<<<<<< HEAD
            case SourceType.HUDI:
                return createExtractNode((HudiSource) sourceInfo);
=======
            case SourceType.TDSQL_KAFKA:
                return createExtractNode((TdsqlKafkaSource) sourceInfo);
            case SourceType.TIDB:
                return createExtractNode((TidbSource) sourceInfo);
>>>>>>> 0969223f
            default:
                throw new IllegalArgumentException(
                        String.format("Unsupported sourceType=%s to create extractNode", sourceType));
        }
    }

    /**
     * Create Redis extract node
     *
     * @param source Redis source info
     * @return Redis extract node info
     */
    public static RedisExtractNode createExtractNode(RedisSource source) {
        List<FieldInfo> fieldInfos = parseFieldInfos(source.getFieldList(), source.getSourceName());
        Map<String, String> properties = parseProperties(source.getProperties());
        RedisMode redisMode = RedisMode.forName(source.getRedisMode());
        switch (redisMode) {
            case STANDALONE:
                return new RedisExtractNode(
                        source.getSourceName(),
                        source.getSourceName(),
                        fieldInfos,
                        null,
                        properties,
                        source.getPrimaryKey(),
                        RedisCommand.forName(source.getCommand()),
                        source.getHost(),
                        source.getPort(),
                        source.getPassword(),
                        source.getAdditionalKey(),
                        source.getDatabase(),
                        source.getTimeout(),
                        source.getSoTimeout(),
                        source.getMaxTotal(),
                        source.getMaxIdle(),
                        source.getMinIdle(),
                        parseLookupOptions(source.getLookupOptions())
                );
            case SENTINEL:
                return new RedisExtractNode(
                        source.getSourceName(),
                        source.getSourceName(),
                        fieldInfos,
                        null,
                        properties,
                        source.getPrimaryKey(),
                        RedisCommand.forName(source.getCommand()),
                        source.getMasterName(),
                        source.getSentinelsInfo(),
                        source.getPassword(),
                        source.getAdditionalKey(),
                        source.getDatabase(),
                        source.getTimeout(),
                        source.getSoTimeout(),
                        source.getMaxTotal(),
                        source.getMaxIdle(),
                        source.getMinIdle(),
                        parseLookupOptions(source.getLookupOptions())
                );
            case CLUSTER:
                return new RedisExtractNode(
                        source.getSourceName(),
                        source.getSourceName(),
                        fieldInfos,
                        null,
                        properties,
                        source.getPrimaryKey(),
                        RedisCommand.forName(source.getCommand()),
                        source.getClusterNodes(),
                        source.getPassword(),
                        source.getAdditionalKey(),
                        source.getDatabase(),
                        source.getTimeout(),
                        source.getSoTimeout(),
                        source.getMaxTotal(),
                        source.getMaxIdle(),
                        source.getMinIdle(),
                        parseLookupOptions(source.getLookupOptions())
                );
            default:
                throw new IllegalArgumentException(String.format("Unsupported redis-mode=%s for Inlong", redisMode));
        }

    }

    /**
     * Create MySql extract node
     *
     * @param binlogSource MySql binlog source info
     * @return MySql extract node info
     */
    public static MySqlExtractNode createExtractNode(MySQLBinlogSource binlogSource) {
        final String database = binlogSource.getDatabaseWhiteList();
        final String primaryKey = binlogSource.getPrimaryKey();
        final String hostName = binlogSource.getHostname();
        final String username = binlogSource.getUser();
        final String password = binlogSource.getPassword();
        final Integer port = binlogSource.getPort();
        Integer serverId = null;
        if (binlogSource.getServerId() != null && binlogSource.getServerId() > 0) {
            serverId = binlogSource.getServerId();
        }
        String tables = binlogSource.getTableWhiteList();
        final List<String> tableNames = Splitter.on(",").splitToList(tables);
        List<FieldInfo> fieldInfos = parseFieldInfos(binlogSource.getFieldList(), binlogSource.getSourceName());
        final String serverTimeZone = binlogSource.getServerTimezone();

        // TODO Needs to be configurable for those parameters
        Map<String, String> properties = parseProperties(binlogSource.getProperties());
        if (binlogSource.isAllMigration()) {
            // Unique properties when migrate all tables in database
            properties.put("migrate-all", "true");
        }
<<<<<<< HEAD

=======
>>>>>>> 0969223f
        return new MySqlExtractNode(binlogSource.getSourceName(),
                binlogSource.getSourceName(),
                fieldInfos,
                null,
                properties,
                primaryKey,
                tableNames,
                hostName,
                username,
                password,
                database,
                port,
                serverId,
                true,
                serverTimeZone);
    }

    /**
     * Create MySql extract node
     *
     * @param mySQLSource MySql source info
     * @return MySql extract node info
     */
    public static MySqlExtractNode createExtractNode(MySQLSource mySQLSource) {
        final String primaryKey = mySQLSource.getPrimaryKey();
        final String username = mySQLSource.getUsername();
        final String password = mySQLSource.getPassword();
        List<FieldInfo> fieldInfos = parseFieldInfos(mySQLSource.getFieldList(), mySQLSource.getSourceName());
        Map<String, String> properties = parseProperties(mySQLSource.getProperties());
        return new MySqlExtractNode(mySQLSource.getSourceName(),
                mySQLSource.getSourceName(),
                fieldInfos,
                properties,
                primaryKey,
                Collections.singletonList(mySQLSource.getTableName()),
                username,
                password,
                mySQLSource.getJdbcUrl());
    }

    /**
     * Create Kafka extract node
     *
     * @param kafkaSource Kafka source info
     * @return Kafka extract node info
     */
    public static KafkaExtractNode createExtractNode(KafkaSource kafkaSource) {
        List<FieldInfo> fieldInfos = parseFieldInfos(kafkaSource.getFieldList(), kafkaSource.getSourceName());
        String topic = kafkaSource.getTopic();
        String bootstrapServers = kafkaSource.getBootstrapServers();

        Format format = parsingFormat(
                kafkaSource.getSerializationType(),
                kafkaSource.isWrapWithInlongMsg(),
                kafkaSource.getDataSeparator(),
                kafkaSource.isIgnoreParseErrors());

        KafkaOffset kafkaOffset = KafkaOffset.forName(kafkaSource.getAutoOffsetReset());
        KafkaScanStartupMode startupMode;
        switch (kafkaOffset) {
            case EARLIEST:
                startupMode = KafkaScanStartupMode.EARLIEST_OFFSET;
                break;
            case SPECIFIC:
                startupMode = KafkaScanStartupMode.SPECIFIC_OFFSETS;
                break;
            case TIMESTAMP_MILLIS:
                startupMode = KafkaScanStartupMode.TIMESTAMP_MILLIS;
                break;
            case LATEST:
            default:
                startupMode = KafkaScanStartupMode.LATEST_OFFSET;
        }
        final String primaryKey = kafkaSource.getPrimaryKey();
        String groupId = kafkaSource.getGroupId();
        Map<String, String> properties = parseProperties(kafkaSource.getProperties());
        String partitionOffset = kafkaSource.getPartitionOffsets();
        String scanTimestampMillis = kafkaSource.getTimestampMillis();
        return new KafkaExtractNode(kafkaSource.getSourceName(),
                kafkaSource.getSourceName(),
                fieldInfos,
                null,
                properties,
                topic,
                bootstrapServers,
                format,
                startupMode,
                primaryKey,
                groupId,
                partitionOffset,
                scanTimestampMillis);
    }

    /**
     * Create TDSQL-Kafka extract node
     *
     * @param kafkaSource TDSQL-Kafka source info
     * @return TDSQL-Kafka extract node info
     */
    public static TdsqlKafkaExtractNode createExtractNode(TdsqlKafkaSource kafkaSource) {
        List<FieldInfo> fieldInfos = parseFieldInfos(kafkaSource.getFieldList(), kafkaSource.getSourceName());
        String topic = kafkaSource.getTopic();
        String bootstrapServers = kafkaSource.getBootstrapServers();
        Format format;
        DataTypeEnum dataType = DataTypeEnum.forType(kafkaSource.getSerializationType());
        switch (dataType) {
            case PROTOBUF:
                format = new ProtobufFormat();
                break;
            default:
                throw new IllegalArgumentException(
                        String.format("Unsupported dataType=%s for tdsql kafka source", dataType));
        }
        KafkaOffset kafkaOffset = KafkaOffset.forName(kafkaSource.getAutoOffsetReset());
        KafkaScanStartupMode startupMode;
        switch (kafkaOffset) {
            case EARLIEST:
                startupMode = KafkaScanStartupMode.EARLIEST_OFFSET;
                break;
            case LATEST:
            default:
                startupMode = KafkaScanStartupMode.LATEST_OFFSET;
        }
        final String primaryKey = kafkaSource.getPrimaryKey();
        String groupId = kafkaSource.getGroupId();
        Map<String, String> properties = parseProperties(kafkaSource.getProperties());
        String partitionOffset = kafkaSource.getPartitionOffsets();
        String scanTimestampMillis = kafkaSource.getTimestampMillis();
        return new TdsqlKafkaExtractNode(kafkaSource.getSourceName(),
                kafkaSource.getSourceName(),
                fieldInfos,
                null,
                properties,
                topic,
                bootstrapServers,
                format,
                startupMode,
                primaryKey,
                groupId,
                partitionOffset,
                scanTimestampMillis);
    }

    /**
     * Create Pulsar extract node
     *
     * @param pulsarSource Pulsar source info
     * @return Pulsar extract node info
     */
    public static PulsarExtractNode createExtractNode(PulsarSource pulsarSource) {
        List<FieldInfo> fieldInfos = parseFieldInfos(pulsarSource.getFieldList(), pulsarSource.getSourceName());
        String fullTopicName =
                pulsarSource.getTenant() + "/" + pulsarSource.getNamespace() + "/" + pulsarSource.getTopic();

        Format format = parsingFormat(pulsarSource.getSerializationType(),
                pulsarSource.isWrapWithInlongMsg(),
                pulsarSource.getDataSeparator(),
                pulsarSource.isIgnoreParseError());

        PulsarScanStartupMode startupMode = PulsarScanStartupMode.forName(pulsarSource.getScanStartupMode());
        final String primaryKey = pulsarSource.getPrimaryKey();
        final String serviceUrl = pulsarSource.getServiceUrl();
        final String adminUrl = pulsarSource.getAdminUrl();
        Map<String, String> properties = parseProperties(pulsarSource.getProperties());
        return new PulsarExtractNode(pulsarSource.getSourceName(),
                pulsarSource.getSourceName(),
                fieldInfos,
                null,
                properties,
                fullTopicName,
                adminUrl,
                serviceUrl,
                format,
                startupMode.getValue(),
                primaryKey);
    }

    /**
     * Create PostgreSQL extract node
     *
     * @param postgreSQLSource PostgreSQL source info
     * @return PostgreSQL extract node info
     */
    public static PostgresExtractNode createExtractNode(PostgreSQLSource postgreSQLSource) {
        List<FieldInfo> fieldInfos = parseFieldInfos(postgreSQLSource.getFieldList(), postgreSQLSource.getSourceName());
        Map<String, String> properties = parseProperties(postgreSQLSource.getProperties());
        return new PostgresExtractNode(postgreSQLSource.getSourceName(),
                postgreSQLSource.getSourceName(),
                fieldInfos,
                null,
                properties,
                postgreSQLSource.getPrimaryKey(),
                postgreSQLSource.getTableNameList(),
                postgreSQLSource.getHostname(),
                postgreSQLSource.getUsername(),
                postgreSQLSource.getPassword(),
                postgreSQLSource.getDatabase(),
                postgreSQLSource.getSchema(),
                postgreSQLSource.getPort(),
                postgreSQLSource.getDecodingPluginName(),
                postgreSQLSource.getServerTimeZone(),
<<<<<<< HEAD
                postgreSQLSource.getScanStartupMode());
=======
                postgreSQLSource.getScanStartupMode()
        );
>>>>>>> 0969223f
    }

    /**
     * Create Oracle extract node
     *
     * @param source Oracle source info
     * @return oracle extract node info
     */
    public static OracleExtractNode createExtractNode(OracleSource source) {
        List<FieldInfo> fieldInfos = parseFieldInfos(source.getFieldList(), source.getSourceName());
        ScanStartUpMode scanStartupMode = StringUtils.isBlank(source.getScanStartupMode())
                ? null
                : ScanStartUpMode.forName(source.getScanStartupMode());
        Map<String, String> properties = parseProperties(source.getProperties());
        return new OracleExtractNode(
                source.getSourceName(),
                source.getSourceName(),
                fieldInfos,
                null,
                properties,
                source.getPrimaryKey(),
                source.getHostname(),
                source.getUsername(),
                source.getPassword(),
                source.getDatabase(),
                source.getSchemaName(),
                source.getTableName(),
                source.getPort(),
                scanStartupMode);
    }

    /**
     * Create SQLServer extract node
     *
     * @param source SQLServer source info
     * @return SQLServer extract node info
     */
    public static SqlServerExtractNode createExtractNode(SQLServerSource source) {
        List<FieldInfo> fieldInfos = parseFieldInfos(source.getFieldList(), source.getSourceName());
        Map<String, String> properties = parseProperties(source.getProperties());
        return new SqlServerExtractNode(
                source.getSourceName(),
                source.getSourceName(),
                fieldInfos,
                null,
                properties,
                source.getPrimaryKey(),
                source.getHostname(),
                source.getPort(),
                source.getUsername(),
                source.getPassword(),
                source.getDatabase(),
                source.getSchemaName(),
                source.getTableName(),
                source.getServerTimezone());
    }

    /**
     * Create MongoDB extract node
     *
     * @param source MongoDB source info
     * @return MongoDB extract node info
     */
    public static MongoExtractNode createExtractNode(MongoDBSource source) {
        List<FieldInfo> fieldInfos = parseFieldInfos(source.getFieldList(), source.getSourceName());
        Map<String, String> properties = parseProperties(source.getProperties());
        return new MongoExtractNode(
                source.getSourceName(),
                source.getSourceName(),
                fieldInfos,
                null,
                properties,
                source.getCollection(),
                source.getHosts(),
                source.getUsername(),
                source.getPassword(),
                source.getDatabase());
    }

    /**
     * Create TubeMQ extract node
     *
     * @param source TubeMQ source info
     * @return TubeMQ extract node info
     */
    public static TubeMQExtractNode createExtractNode(TubeMQSource source) {
        List<FieldInfo> fieldInfos = parseFieldInfos(source.getFieldList(), source.getSourceName());
        Map<String, String> properties = parseProperties(source.getProperties());
        return new TubeMQExtractNode(
                source.getSourceName(),
                source.getSourceName(),
                fieldInfos,
                null,
                properties,
                source.getMasterRpc(),
                source.getTopic(),
                source.getSerializationType(),
                source.getGroupId(),
                source.getSessionKey(),
                source.getTid());
    }

    /**
     * Create tidb extract node
     *
     * @param tidbSource Tidb source info
     * @return Tidb extract node info
     */
    public static TidbExtractNode createExtractNode(TidbSource tidbSource) {

        final String sourceName = tidbSource.getSourceName();
        Map<String, String> properties = parseProperties(tidbSource.getProperties());
        List<FieldInfo> fieldInfos = parseFieldInfos(tidbSource.getFieldList(), sourceName);

        return new TidbExtractNode(sourceName,
                sourceName,
                fieldInfos,
                null,
                properties,
<<<<<<< HEAD
                source.getPrimaryKey(),
                mode,
                command,
                source.getClusterNodes(),
                source.getMasterName(),
                source.getSentinelsInfo(),
                source.getHostname(),
                source.getPort(),
                source.getPassword(),
                source.getAdditionalKey(),
                source.getDatabase(),
                source.getTimeout(),
                source.getSoTimeout(),
                source.getMaxTotal(),
                source.getMaxIdle(),
                source.getMinIdle(),
                lookupOptions);
    }

    /**
     * Create Hudi extract node
     *
     * @param source hudi source info
     * @return hudi extract source info
     */
    public static HudiExtractNode createExtractNode(HudiSource source) {
        List<FieldInfo> fieldInfos = parseFieldInfos(source.getFieldList(), source.getSourceName());
        Map<String, String> properties = parseProperties(source.getProperties());

        return new HudiExtractNode(
                source.getSourceName(),
                source.getSourceName(),
                fieldInfos,
                null,
                source.getCatalogUri(),
                source.getWarehouse(),
                source.getDbName(),
                source.getTableName(),
                CatalogType.HIVE,
                source.getCheckIntervalInMinus(),
                source.isReadStreamingSkipCompaction(),
                source.getReadStartCommit(),
                properties,
                source.getExtList());
    }

    /**
     * Parse format
     *
     * @param serializationType data serialization, support: csv, json, canal, avro, etc
     * @param wrapWithInlongMsg whether wrap content with {@link InLongMsgFormat}
     * @param separatorStr the separator of data content
     * @param ignoreParseErrors whether ignore deserialization error data
     * @return the format for serialized content
     */
    private static Format parsingFormat(
            String serializationType,
            boolean wrapWithInlongMsg,
            String separatorStr,
            boolean ignoreParseErrors) {
        Format format;
        DataTypeEnum dataType = DataTypeEnum.forType(serializationType);
        switch (dataType) {
            case CSV:
                if (StringUtils.isNumeric(separatorStr)) {
                    char dataSeparator = (char) Integer.parseInt(separatorStr);
                    separatorStr = Character.toString(dataSeparator);
                }
                CsvFormat csvFormat = new CsvFormat(separatorStr);
                csvFormat.setIgnoreParseErrors(ignoreParseErrors);
                format = csvFormat;
                break;
            case AVRO:
                format = new AvroFormat();
                break;
            case JSON:
                JsonFormat jsonFormat = new JsonFormat();
                jsonFormat.setIgnoreParseErrors(ignoreParseErrors);
                format = jsonFormat;
                break;
            case CANAL:
                format = new CanalJsonFormat();
                break;
            case DEBEZIUM_JSON:
                DebeziumJsonFormat debeziumJsonFormat = new DebeziumJsonFormat();
                debeziumJsonFormat.setIgnoreParseErrors(ignoreParseErrors);
                format = debeziumJsonFormat;
                break;
            case RAW:
                format = new RawFormat();
                break;
            default:
                throw new IllegalArgumentException(String.format("Unsupported dataType=%s", dataType));
        }
        if (wrapWithInlongMsg) {
            Format innerFormat = format;
            format = new InLongMsgFormat(innerFormat, false);
        }
        return format;
=======
                tidbSource.getPrimaryKey(),
                tidbSource.getUrl(),
                tidbSource.getTableName(),
                tidbSource.getDatabase(),
                tidbSource.getUsername(),
                tidbSource.getPassword(),
                tidbSource.getBootstrapServers(),
                tidbSource.getTopic(),
                tidbSource.getDataEncoding(),
                tidbSource.getGroupId(),
                tidbSource.getAutoOffsetReset());
>>>>>>> 0969223f
    }

    /**
     * Parse FieldInfos
     *
     * @param streamFields The stream fields
     * @param nodeId The node id
     * @return FieldInfo list
     */
    private static List<FieldInfo> parseFieldInfos(List<StreamField> streamFields, String nodeId) {
        // Filter constant fields
        return streamFields.stream().filter(s -> s.getFieldValue() == null)
                .map(streamFieldInfo -> FieldInfoUtils.parseStreamFieldInfo(streamFieldInfo, nodeId))
                .collect(Collectors.toList());
    }

    /**
     * Parse properties
     *
     * @param properties The properties with string key and object value
     * @return The properties with string key and string value
     */
    private static Map<String, String> parseProperties(Map<String, Object> properties) {
        return properties.entrySet().stream()
                .collect(Collectors.toMap(Map.Entry::getKey, e -> e.getValue().toString()));
    }

    /**
     * Parse LookupOptions
     *
     * @param options
     * @return LookupOptions
     */
    private static LookupOptions parseLookupOptions(RedisLookupOptions options) {
        if (options == null) {
            return null;
        }
        return new LookupOptions(options.getLookupCacheMaxRows(), options.getLookupCacheTtl(),
                options.getLookupMaxRetries(), options.getLookupAsync());
    }

}<|MERGE_RESOLUTION|>--- conflicted
+++ resolved
@@ -43,14 +43,12 @@
 import org.apache.inlong.manager.pojo.stream.StreamField;
 import org.apache.inlong.sort.protocol.FieldInfo;
 import org.apache.inlong.sort.protocol.LookupOptions;
-import org.apache.inlong.sort.protocol.constant.HudiConstant.CatalogType;
 import org.apache.inlong.sort.protocol.constant.OracleConstant.ScanStartUpMode;
 import org.apache.inlong.sort.protocol.enums.KafkaScanStartupMode;
 import org.apache.inlong.sort.protocol.enums.PulsarScanStartupMode;
 import org.apache.inlong.sort.protocol.enums.RedisCommand;
 import org.apache.inlong.sort.protocol.enums.RedisMode;
 import org.apache.inlong.sort.protocol.node.ExtractNode;
-import org.apache.inlong.sort.protocol.node.extract.HudiExtractNode;
 import org.apache.inlong.sort.protocol.node.extract.KafkaExtractNode;
 import org.apache.inlong.sort.protocol.node.extract.MongoExtractNode;
 import org.apache.inlong.sort.protocol.node.extract.MySqlExtractNode;
@@ -118,15 +116,12 @@
                 return createExtractNode((TubeMQSource) sourceInfo);
             case SourceType.REDIS:
                 return createExtractNode((RedisSource) sourceInfo);
-<<<<<<< HEAD
             case SourceType.HUDI:
                 return createExtractNode((HudiSource) sourceInfo);
-=======
             case SourceType.TDSQL_KAFKA:
                 return createExtractNode((TdsqlKafkaSource) sourceInfo);
             case SourceType.TIDB:
                 return createExtractNode((TidbSource) sourceInfo);
->>>>>>> 0969223f
             default:
                 throw new IllegalArgumentException(
                         String.format("Unsupported sourceType=%s to create extractNode", sourceType));
@@ -163,8 +158,7 @@
                         source.getMaxTotal(),
                         source.getMaxIdle(),
                         source.getMinIdle(),
-                        parseLookupOptions(source.getLookupOptions())
-                );
+                        parseLookupOptions(source.getLookupOptions()));
             case SENTINEL:
                 return new RedisExtractNode(
                         source.getSourceName(),
@@ -184,8 +178,7 @@
                         source.getMaxTotal(),
                         source.getMaxIdle(),
                         source.getMinIdle(),
-                        parseLookupOptions(source.getLookupOptions())
-                );
+                        parseLookupOptions(source.getLookupOptions()));
             case CLUSTER:
                 return new RedisExtractNode(
                         source.getSourceName(),
@@ -204,8 +197,7 @@
                         source.getMaxTotal(),
                         source.getMaxIdle(),
                         source.getMinIdle(),
-                        parseLookupOptions(source.getLookupOptions())
-                );
+                        parseLookupOptions(source.getLookupOptions()));
             default:
                 throw new IllegalArgumentException(String.format("Unsupported redis-mode=%s for Inlong", redisMode));
         }
@@ -240,10 +232,7 @@
             // Unique properties when migrate all tables in database
             properties.put("migrate-all", "true");
         }
-<<<<<<< HEAD
-
-=======
->>>>>>> 0969223f
+
         return new MySqlExtractNode(binlogSource.getSourceName(),
                 binlogSource.getSourceName(),
                 fieldInfos,
@@ -445,12 +434,7 @@
                 postgreSQLSource.getPort(),
                 postgreSQLSource.getDecodingPluginName(),
                 postgreSQLSource.getServerTimeZone(),
-<<<<<<< HEAD
                 postgreSQLSource.getScanStartupMode());
-=======
-                postgreSQLSource.getScanStartupMode()
-        );
->>>>>>> 0969223f
     }
 
     /**
@@ -570,51 +554,17 @@
                 fieldInfos,
                 null,
                 properties,
-<<<<<<< HEAD
-                source.getPrimaryKey(),
-                mode,
-                command,
-                source.getClusterNodes(),
-                source.getMasterName(),
-                source.getSentinelsInfo(),
-                source.getHostname(),
-                source.getPort(),
-                source.getPassword(),
-                source.getAdditionalKey(),
-                source.getDatabase(),
-                source.getTimeout(),
-                source.getSoTimeout(),
-                source.getMaxTotal(),
-                source.getMaxIdle(),
-                source.getMinIdle(),
-                lookupOptions);
-    }
-
-    /**
-     * Create Hudi extract node
-     *
-     * @param source hudi source info
-     * @return hudi extract source info
-     */
-    public static HudiExtractNode createExtractNode(HudiSource source) {
-        List<FieldInfo> fieldInfos = parseFieldInfos(source.getFieldList(), source.getSourceName());
-        Map<String, String> properties = parseProperties(source.getProperties());
-
-        return new HudiExtractNode(
-                source.getSourceName(),
-                source.getSourceName(),
-                fieldInfos,
-                null,
-                source.getCatalogUri(),
-                source.getWarehouse(),
-                source.getDbName(),
-                source.getTableName(),
-                CatalogType.HIVE,
-                source.getCheckIntervalInMinus(),
-                source.isReadStreamingSkipCompaction(),
-                source.getReadStartCommit(),
-                properties,
-                source.getExtList());
+                tidbSource.getPrimaryKey(),
+                tidbSource.getUrl(),
+                tidbSource.getTableName(),
+                tidbSource.getDatabase(),
+                tidbSource.getUsername(),
+                tidbSource.getPassword(),
+                tidbSource.getBootstrapServers(),
+                tidbSource.getTopic(),
+                tidbSource.getDataEncoding(),
+                tidbSource.getGroupId(),
+                tidbSource.getAutoOffsetReset());
     }
 
     /**
@@ -670,19 +620,6 @@
             format = new InLongMsgFormat(innerFormat, false);
         }
         return format;
-=======
-                tidbSource.getPrimaryKey(),
-                tidbSource.getUrl(),
-                tidbSource.getTableName(),
-                tidbSource.getDatabase(),
-                tidbSource.getUsername(),
-                tidbSource.getPassword(),
-                tidbSource.getBootstrapServers(),
-                tidbSource.getTopic(),
-                tidbSource.getDataEncoding(),
-                tidbSource.getGroupId(),
-                tidbSource.getAutoOffsetReset());
->>>>>>> 0969223f
     }
 
     /**
