--- conflicted
+++ resolved
@@ -196,8 +196,6 @@
             StreamField rightField = rightJoinFields.get(index);
             LogicOperator operator;
             if (index != 0) {
-<<<<<<< HEAD
-=======
                 operator = AndOperator.getInstance();
             } else {
                 operator = EmptyOperator.getInstance();
@@ -280,7 +278,6 @@
             StreamField rightField = rightJoinFields.get(index);
             LogicOperator operator;
             if (index != 0) {
->>>>>>> 03f25397
                 operator = AndOperator.getInstance();
             } else {
                 operator = EmptyOperator.getInstance();
