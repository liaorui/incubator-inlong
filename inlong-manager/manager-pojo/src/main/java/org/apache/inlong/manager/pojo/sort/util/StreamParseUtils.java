/*
 * Licensed to the Apache Software Foundation (ASF) under one or more
 * contributor license agreements. See the NOTICE file distributed with
 * this work for additional information regarding copyright ownership.
 * The ASF licenses this file to You under the Apache License, Version 2.0
 * (the "License"); you may not use this file except in compliance with
 * the License. You may obtain a copy of the License at
 *
 * http://www.apache.org/licenses/LICENSE-2.0
 *
 * Unless required by applicable law or agreed to in writing, software
 * distributed under the License is distributed on an "AS IS" BASIS,
 * WITHOUT WARRANTIES OR CONDITIONS OF ANY KIND, either express or implied.
 * See the License for the specific language governing permissions and
 * limitations under the License.
 */

package org.apache.inlong.manager.pojo.sort.util;

import com.google.gson.Gson;
import com.google.gson.JsonObject;
import org.apache.inlong.manager.common.enums.TransformType;
import org.apache.inlong.manager.common.util.Preconditions;
import org.apache.inlong.manager.pojo.sink.StreamSink;
import org.apache.inlong.manager.pojo.source.SourceRequest;
import org.apache.inlong.manager.pojo.source.StreamSource;
import org.apache.inlong.manager.pojo.stream.StreamNode;
import org.apache.inlong.manager.pojo.stream.StreamPipeline;
import org.apache.inlong.manager.pojo.stream.StreamTransform;
import org.apache.inlong.manager.pojo.transform.TransformDefinition;
import org.apache.inlong.manager.pojo.transform.deduplication.DeDuplicationDefinition;
import org.apache.inlong.manager.pojo.transform.encrypt.EncryptDefinition;
import org.apache.inlong.manager.pojo.transform.filter.FilterDefinition;
import org.apache.inlong.manager.pojo.transform.joiner.JoinerDefinition;
import org.apache.inlong.manager.pojo.transform.replacer.StringReplacerDefinition;
import org.apache.inlong.manager.pojo.transform.splitter.SplitterDefinition;

/**
 * Utils of stream parse.
 */
public class StreamParseUtils {

    public static final String LEFT_NODE = "leftNode";
    public static final String RIGHT_NODE = "rightNode";
    public static final String SOURCE_TYPE = "sourceType";
    public static final String SOURCE_NAME = "sourceName";
    public static final String SINK_TYPE = "sinkType";
    public static final String SINK_NAME = "sinkName";
    public static final String TRANSFORM_TYPE = "transformType";
    public static final String TRANSFORM_NAME = "transformName";

    private static final Gson GSON = new Gson();

    public static TransformDefinition parseTransformDefinition(String transformDefinition,
            TransformType transformType) {
        switch (transformType) {
            case FILTER:
                return GSON.fromJson(transformDefinition, FilterDefinition.class);
            case JOINER:
                return parseJoinerDefinition(transformDefinition);
            case SPLITTER:
                return GSON.fromJson(transformDefinition, SplitterDefinition.class);
            case DE_DUPLICATION:
                return GSON.fromJson(transformDefinition, DeDuplicationDefinition.class);
            case STRING_REPLACER:
                return GSON.fromJson(transformDefinition, StringReplacerDefinition.class);
            case ENCRYPT:
                return GSON.fromJson(transformDefinition, EncryptDefinition.class);
            default:
                throw new IllegalArgumentException(String.format("Unsupported transformType for %s", transformType));
        }
    }

    public static JoinerDefinition parseJoinerDefinition(String transformDefinition) {
        JoinerDefinition joinerDefinition = GSON.fromJson(transformDefinition, JoinerDefinition.class);
        JsonObject joinerJson = GSON.fromJson(transformDefinition, JsonObject.class);
        JsonObject leftNode = joinerJson.getAsJsonObject(LEFT_NODE);
        StreamNode leftStreamNode = parseNode(leftNode);
        joinerDefinition.setLeftNode(leftStreamNode);
        JsonObject rightNode = joinerJson.getAsJsonObject("rightNode");
        StreamNode rightStreamNode = parseNode(rightNode);
        joinerDefinition.setRightNode(rightStreamNode);
        return joinerDefinition;
    }

    private static StreamNode parseNode(JsonObject jsonObject) {
        if (jsonObject.has(SOURCE_TYPE)) {
            String sourceName = jsonObject.get(SOURCE_NAME).getAsString();
            StreamSource source = new StreamSource() {
<<<<<<< HEAD
                @Override
=======
>>>>>>> 400da47f
                public SourceRequest genSourceRequest() {
                    return null;
                }
            };
            source.setSourceName(sourceName);
            return source;
        } else if (jsonObject.has(SINK_TYPE)) {
            String sinkName = jsonObject.get(SINK_NAME).getAsString();
            StreamSink sink = new StreamSink() {
            };
            sink.setSinkName(sinkName);
            return sink;
        } else {
            String transformName = jsonObject.get(TRANSFORM_NAME).getAsString();
            StreamTransform transform = new StreamTransform() {
                @Override
                public String getTransformName() {
                    return super.getTransformName();
                }
            };
            transform.setTransformName(transformName);
            return transform;
        }
    }

    public static StreamPipeline parseStreamPipeline(String tempView, String inlongStreamId) {
        Preconditions.checkNotEmpty(tempView,
                String.format(" should not be null for streamId=%s", inlongStreamId));
        return GSON.fromJson(tempView, StreamPipeline.class);
    }

}<|MERGE_RESOLUTION|>--- conflicted
+++ resolved
@@ -87,10 +87,7 @@
         if (jsonObject.has(SOURCE_TYPE)) {
             String sourceName = jsonObject.get(SOURCE_NAME).getAsString();
             StreamSource source = new StreamSource() {
-<<<<<<< HEAD
                 @Override
-=======
->>>>>>> 400da47f
                 public SourceRequest genSourceRequest() {
                     return null;
                 }
