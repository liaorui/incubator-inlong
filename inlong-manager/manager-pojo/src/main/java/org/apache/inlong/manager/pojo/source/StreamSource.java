--- conflicted
+++ resolved
@@ -118,7 +118,6 @@
     @ApiModelProperty("Sub source information of existing agents")
     private List<SubSourceDTO> subSourceList;
 
-<<<<<<< HEAD
     @ApiModelProperty(value = "Whether to ignore the parse errors of field value, true as default")
     private boolean ignoreParseError;
 
@@ -126,7 +125,4 @@
         return null;
     }
 
-=======
-    public abstract SourceRequest genSourceRequest();
->>>>>>> 0969223f
 }