/*
 * Licensed to the Apache Software Foundation (ASF) under one or more
 * contributor license agreements. See the NOTICE file distributed with
 * this work for additional information regarding copyright ownership.
 * The ASF licenses this file to You under the Apache License, Version 2.0
 * (the "License"); you may not use this file except in compliance with
 * the License. You may obtain a copy of the License at
 *
 * http://www.apache.org/licenses/LICENSE-2.0
 *
 * Unless required by applicable law or agreed to in writing, software
 * distributed under the License is distributed on an "AS IS" BASIS,
 * WITHOUT WARRANTIES OR CONDITIONS OF ANY KIND, either express or implied.
 * See the License for the specific language governing permissions and
 * limitations under the License.
 */

package org.apache.inlong.manager.service.group;

import com.google.common.collect.Lists;
import com.google.common.collect.Maps;

import com.fasterxml.jackson.core.type.TypeReference;
import com.github.pagehelper.Page;
import com.github.pagehelper.PageHelper;

import org.apache.commons.collections.CollectionUtils;
import org.apache.commons.lang3.StringUtils;
import org.apache.inlong.manager.common.auth.Authentication.AuthType;
import org.apache.inlong.manager.common.auth.SecretTokenAuthentication;
import org.apache.inlong.manager.common.consts.InlongConstants;
import org.apache.inlong.manager.common.enums.ErrorCodeEnum;
import org.apache.inlong.manager.common.enums.GroupStatus;
import org.apache.inlong.manager.common.enums.UserTypeEnum;
import org.apache.inlong.manager.common.exceptions.BusinessException;
import org.apache.inlong.manager.common.util.CommonBeanUtils;
import org.apache.inlong.manager.common.util.JsonUtils;
import org.apache.inlong.manager.common.util.Preconditions;
import org.apache.inlong.manager.dao.entity.InlongGroupEntity;
import org.apache.inlong.manager.dao.entity.InlongGroupExtEntity;
import org.apache.inlong.manager.dao.entity.StreamSourceEntity;
import org.apache.inlong.manager.dao.mapper.InlongGroupEntityMapper;
import org.apache.inlong.manager.dao.mapper.InlongGroupExtEntityMapper;
import org.apache.inlong.manager.dao.mapper.StreamSourceEntityMapper;
import org.apache.inlong.manager.pojo.cluster.ClusterInfo;
import org.apache.inlong.manager.pojo.common.OrderFieldEnum;
import org.apache.inlong.manager.pojo.common.OrderTypeEnum;
import org.apache.inlong.manager.pojo.common.PageResult;
import org.apache.inlong.manager.pojo.group.InlongGroupApproveRequest;
import org.apache.inlong.manager.pojo.group.InlongGroupBriefInfo;
import org.apache.inlong.manager.pojo.group.InlongGroupCountResponse;
import org.apache.inlong.manager.pojo.group.InlongGroupExtInfo;
import org.apache.inlong.manager.pojo.group.InlongGroupInfo;
import org.apache.inlong.manager.pojo.group.InlongGroupPageRequest;
import org.apache.inlong.manager.pojo.group.InlongGroupRequest;
import org.apache.inlong.manager.pojo.group.InlongGroupTopicInfo;
import org.apache.inlong.manager.pojo.group.InlongGroupTopicRequest;
import org.apache.inlong.manager.pojo.sort.BaseSortConf;
import org.apache.inlong.manager.pojo.sort.BaseSortConf.SortType;
import org.apache.inlong.manager.pojo.sort.FlinkSortConf;
import org.apache.inlong.manager.pojo.sort.UserDefinedSortConf;
import org.apache.inlong.manager.pojo.source.StreamSource;
import org.apache.inlong.manager.pojo.user.UserInfo;
import org.apache.inlong.manager.service.cluster.InlongClusterService;
import org.apache.inlong.manager.service.source.SourceOperatorFactory;
import org.apache.inlong.manager.service.source.StreamSourceOperator;
import org.apache.inlong.manager.service.stream.InlongStreamService;
import org.slf4j.Logger;
import org.slf4j.LoggerFactory;
import org.springframework.beans.factory.annotation.Autowired;
import org.springframework.beans.factory.annotation.Value;
import org.springframework.stereotype.Service;
import org.springframework.transaction.annotation.Isolation;
import org.springframework.transaction.annotation.Propagation;
import org.springframework.transaction.annotation.Transactional;
import org.springframework.validation.annotation.Validated;

import java.util.ArrayList;
import java.util.Arrays;
import java.util.HashMap;
import java.util.List;
import java.util.Map;
import java.util.Objects;
import java.util.Set;
import java.util.stream.Collectors;

import static org.apache.inlong.common.constant.ClusterSwitch.BACKUP_CLUSTER_TAG;
import static org.apache.inlong.manager.pojo.common.PageRequest.MAX_PAGE_SIZE;

/**
 * Inlong group service layer implementation
 */
@Service
@Validated
public class InlongGroupServiceImpl implements InlongGroupService {

    private static final Logger LOGGER = LoggerFactory.getLogger(InlongGroupServiceImpl.class);

    @Value("${sort.enable.zookeeper:false}")
    private boolean enableZookeeper;

    @Autowired
    private InlongGroupEntityMapper groupMapper;
    @Autowired
    private InlongGroupExtEntityMapper groupExtMapper;
    @Autowired
    private InlongStreamService streamService;
    @Autowired
    private StreamSourceEntityMapper streamSourceMapper;
    @Autowired
    private InlongClusterService clusterService;

    @Autowired
    private InlongGroupOperatorFactory groupOperatorFactory;
    @Autowired
    private SourceOperatorFactory sourceOperatorFactory;

    /**
     * Check whether modification is supported under the current group status, and which fields can be modified.
     *
     * @param entity original inlong group entity
     * @param request request of updated
     * @param operator current operator
     */
    private static void doUpdateCheck(InlongGroupEntity entity, InlongGroupRequest request, String operator) {
        if (entity == null || request == null) {
            return;
        }

        // only the person in charges can update
        List<String> inCharges = Arrays.asList(entity.getInCharges().split(InlongConstants.COMMA));
        if (!inCharges.contains(operator)) {
            LOGGER.error("user [{}] has no privilege for the inlong group", operator);
            throw new BusinessException(ErrorCodeEnum.GROUP_PERMISSION_DENIED);
        }

        // check whether the current status supports modification
        GroupStatus curStatus = GroupStatus.forCode(entity.getStatus());
        if (GroupStatus.notAllowedUpdate(curStatus)) {
            String errMsg = String.format("Current status=%s is not allowed to update", curStatus);
            LOGGER.error(errMsg);
            throw new BusinessException(ErrorCodeEnum.GROUP_UPDATE_NOT_ALLOWED, errMsg);
        }

        // mq type cannot be changed
        if (!entity.getMqType().equals(request.getMqType()) && !GroupStatus.allowedUpdateMQ(curStatus)) {
            String errMsg = String.format("Current status=%s is not allowed to update MQ type", curStatus);
            LOGGER.error(errMsg);
            throw new BusinessException(ErrorCodeEnum.GROUP_UPDATE_NOT_ALLOWED, errMsg);
        }
    }

    @Override
    @Transactional(rollbackFor = Throwable.class)
    public String save(InlongGroupRequest request, String operator) {
        LOGGER.debug("begin to save inlong group={} by user={}", request, operator);
        Preconditions.checkNotNull(request, "inlong group request cannot be empty");

        String groupId = request.getInlongGroupId();
        InlongGroupEntity entity = groupMapper.selectByGroupId(groupId);
        if (entity != null) {
            LOGGER.error("groupId={} has already exists", groupId);
            throw new BusinessException(ErrorCodeEnum.GROUP_DUPLICATE);
        }

        request.setEnableZookeeper(enableZookeeper ? InlongConstants.ENABLE_ZK : InlongConstants.DISABLE_ZK);
        InlongGroupOperator instance = groupOperatorFactory.getInstance(request.getMqType());
        groupId = instance.saveOpt(request, operator);

        // save ext info
        this.saveOrUpdateExt(groupId, request.getExtList());

        LOGGER.info("success to save inlong group for groupId={} by user={}", groupId, operator);
        return groupId;
    }

    @Override
    @Transactional(rollbackFor = Throwable.class)
    public String save(InlongGroupRequest request, UserInfo opInfo) {
        // check parameter
        if (request == null) {
            throw new BusinessException(ErrorCodeEnum.REQUEST_IS_EMPTY,
                    "inlong group request cannot be empty");
        }
        // check operator info
        if (opInfo == null) {
            throw new BusinessException(ErrorCodeEnum.LOGIN_USER_EMPTY);
        }
        String groupId = request.getInlongGroupId();
        if (StringUtils.isBlank(groupId)) {
            throw new BusinessException(ErrorCodeEnum.INVALID_PARAMETER,
                    "inlong group id in request cannot be blank");
        }
        InlongGroupEntity entity = groupMapper.selectByGroupId(groupId);
        if (entity != null) {
            throw new BusinessException(ErrorCodeEnum.GROUP_DUPLICATE);
        }
        request.setEnableZookeeper(enableZookeeper ? InlongConstants.ENABLE_ZK : InlongConstants.DISABLE_ZK);
        InlongGroupOperator instance = groupOperatorFactory.getInstance(request.getMqType());
        groupId = instance.saveOpt(request, opInfo.getName());
        // save ext info
        this.saveOrUpdateExt(groupId, request.getExtList());
        return groupId;
    }

    @Override
    public Boolean exist(String groupId) {
        Preconditions.checkNotNull(groupId, ErrorCodeEnum.GROUP_ID_IS_EMPTY.getMessage());
        InlongGroupEntity entity = groupMapper.selectByGroupId(groupId);
        LOGGER.debug("success to check inlong group {}, exist? {}", groupId, entity != null);
        return entity != null;
    }

    @Override
    public InlongGroupInfo get(String groupId) {
        Preconditions.checkNotNull(groupId, ErrorCodeEnum.GROUP_ID_IS_EMPTY.getMessage());
        InlongGroupEntity entity = groupMapper.selectByGroupId(groupId);
        if (entity == null) {
            LOGGER.error("inlong group not found by groupId={}", groupId);
            throw new BusinessException(ErrorCodeEnum.GROUP_NOT_FOUND);
        }

        InlongGroupOperator instance = groupOperatorFactory.getInstance(entity.getMqType());
        InlongGroupInfo groupInfo = instance.getFromEntity(entity);

        // get all ext info
        List<InlongGroupExtEntity> extEntityList = groupExtMapper.selectByGroupId(groupId);
        List<InlongGroupExtInfo> extList = CommonBeanUtils.copyListProperties(extEntityList, InlongGroupExtInfo::new);
        groupInfo.setExtList(extList);
        BaseSortConf sortConf = buildSortConfig(extList);
        groupInfo.setSortConf(sortConf);

        LOGGER.debug("success to get inlong group for groupId={}", groupId);
        return groupInfo;
    }

    @Override
    public InlongGroupInfo get(String groupId, UserInfo opInfo) {
        // check group id
        if (StringUtils.isBlank(groupId)) {
            throw new BusinessException(ErrorCodeEnum.GROUP_ID_IS_EMPTY);
        }
        // check operator info
        if (opInfo == null) {
            throw new BusinessException(ErrorCodeEnum.LOGIN_USER_EMPTY);
        }
        InlongGroupEntity entity = groupMapper.selectByGroupId(groupId);
        if (entity == null) {
            throw new BusinessException(ErrorCodeEnum.GROUP_NOT_FOUND);
        }
        // only the person in charges can query
        if (!opInfo.getRoles().contains(UserTypeEnum.ADMIN.name())) {
            List<String> inCharges = Arrays.asList(entity.getInCharges().split(InlongConstants.COMMA));
            if (!inCharges.contains(opInfo.getName())) {
                throw new BusinessException(ErrorCodeEnum.GROUP_PERMISSION_DENIED);
            }
        }
        // query mq information
        InlongGroupOperator instance = groupOperatorFactory.getInstance(entity.getMqType());
        InlongGroupInfo groupInfo = instance.getFromEntity(entity);
        // get all ext info
        List<InlongGroupExtEntity> extEntityList = groupExtMapper.selectByGroupId(groupId);
        List<InlongGroupExtInfo> extList = CommonBeanUtils.copyListProperties(extEntityList, InlongGroupExtInfo::new);
        groupInfo.setExtList(extList);
        BaseSortConf sortConf = buildSortConfig(extList);
        groupInfo.setSortConf(sortConf);
        return groupInfo;
    }

    @Override
    public InlongGroupCountResponse countGroupByUser(String operator) {
        InlongGroupCountResponse countVO = new InlongGroupCountResponse();
        List<Map<String, Object>> statusCount = groupMapper.countGroupByUser(operator);
        for (Map<String, Object> map : statusCount) {
            int status = (Integer) map.get("status");
            long count = (Long) map.get("count");
            countVO.setTotalCount(countVO.getTotalCount() + count);
            if (status == GroupStatus.CONFIG_ING.getCode()) {
                countVO.setWaitAssignCount(countVO.getWaitAssignCount() + count);
            } else if (status == GroupStatus.TO_BE_APPROVAL.getCode()) {
                countVO.setWaitApproveCount(countVO.getWaitApproveCount() + count);
            } else if (status == GroupStatus.APPROVE_REJECTED.getCode()) {
                countVO.setRejectCount(countVO.getRejectCount() + count);
            }
        }

        LOGGER.debug("success to count inlong group for operator={}", operator);
        return countVO;
    }

    @Override
    public InlongGroupTopicInfo getTopic(String groupId) {
        // the group info will not null in get() method
        InlongGroupInfo groupInfo = this.get(groupId);
        InlongGroupOperator groupOperator = groupOperatorFactory.getInstance(groupInfo.getMqType());
        InlongGroupTopicInfo topicInfo = groupOperator.getTopic(groupInfo);

        // set the base params
        topicInfo.setInlongGroupId(groupId);
        String clusterTag = groupInfo.getInlongClusterTag();
        topicInfo.setInlongClusterTag(clusterTag);

        // assert: each MQ type has a corresponding type of cluster
        List<ClusterInfo> clusterInfos = clusterService.listByTagAndType(clusterTag, groupInfo.getMqType());
        topicInfo.setClusterInfos(clusterInfos);

        LOGGER.debug("success to get topic for groupId={}, result={}", groupId, topicInfo);
        return topicInfo;
    }

    @Override
    public InlongGroupTopicInfo getBackupTopic(String groupId) {
        // backup topic info saved in the ext table
        InlongGroupExtEntity extEntity = groupExtMapper.selectByUniqueKey(groupId, BACKUP_CLUSTER_TAG);
        if (extEntity == null || StringUtils.isBlank(extEntity.getKeyValue())) {
            LOGGER.warn("not found any backup topic for groupId={}", groupId);
            return null;
        }

        // the group info will not null in get() method
        InlongGroupInfo groupInfo = this.get(groupId);
        InlongGroupOperator groupOperator = groupOperatorFactory.getInstance(groupInfo.getMqType());
        InlongGroupTopicInfo backupTopicInfo = groupOperator.getBackupTopic(groupInfo);

        // set the base params
        backupTopicInfo.setInlongGroupId(groupId);
        String backupClusterTag = extEntity.getKeyValue();
        backupTopicInfo.setInlongClusterTag(backupClusterTag);

        // set backup cluster info
        // assert: each MQ type has a corresponding type of cluster
        List<ClusterInfo> clusterInfos = clusterService.listByTagAndType(backupClusterTag, groupInfo.getMqType());
        backupTopicInfo.setClusterInfos(clusterInfos);

        LOGGER.debug("success to get backup topic for groupId={}, result={}", groupId, backupTopicInfo);
        return backupTopicInfo;
    }

    @Override
    public PageResult<InlongGroupBriefInfo> listBrief(InlongGroupPageRequest request) {
        if (request.getPageSize() > MAX_PAGE_SIZE) {
            LOGGER.warn("list inlong groups, change page size from {} to {}", request.getPageSize(), MAX_PAGE_SIZE);
            request.setPageSize(MAX_PAGE_SIZE);
        }
        PageHelper.startPage(request.getPageNum(), request.getPageSize());
        OrderFieldEnum.checkOrderField(request);
        OrderTypeEnum.checkOrderType(request);
        Page<InlongGroupEntity> entityPage = (Page<InlongGroupEntity>) groupMapper.selectByCondition(request);

        List<InlongGroupBriefInfo> briefInfos = CommonBeanUtils.copyListProperties(entityPage,
                InlongGroupBriefInfo::new);

        // list all related sources
        if (request.isListSources() && CollectionUtils.isNotEmpty(briefInfos)) {
            Set<String> groupIds = briefInfos.stream().map(InlongGroupBriefInfo::getInlongGroupId)
                    .collect(Collectors.toSet());
            List<StreamSourceEntity> sourceEntities = streamSourceMapper.selectByGroupIds(new ArrayList<>(groupIds));
            Map<String, List<StreamSource>> sourceMap = Maps.newHashMap();
            sourceEntities.forEach(sourceEntity -> {
                StreamSourceOperator operation = sourceOperatorFactory.getInstance(sourceEntity.getSourceType());
                StreamSource source = operation.getFromEntity(sourceEntity);
                sourceMap.computeIfAbsent(sourceEntity.getInlongGroupId(), k -> Lists.newArrayList()).add(source);
            });
            briefInfos.forEach(group -> {
                List<StreamSource> sources = sourceMap.getOrDefault(group.getInlongGroupId(), Lists.newArrayList());
                group.setStreamSources(sources);
            });
        }
<<<<<<< HEAD

=======
        LOGGER.info("test size={}", briefInfos.size());
        for (InlongGroupBriefInfo briefInfo : briefInfos) {
            LOGGER.info("test groupId={}, status={}", briefInfo.getInlongGroupId(), briefInfo.getStatus());
        }
>>>>>>> bb6810e9
        PageResult<InlongGroupBriefInfo> pageResult = new PageResult<>(briefInfos,
                entityPage.getTotal(), entityPage.getPageNum(), entityPage.getPageSize());

        LOGGER.debug("success to list inlong group for {}", request);
        return pageResult;
    }

    @Override
    public List<InlongGroupBriefInfo> listBrief(InlongGroupPageRequest request, UserInfo opInfo) {
        if (request == null) {
            throw new BusinessException(ErrorCodeEnum.INVALID_PARAMETER,
                    "group query request cannot be empty");
        }
        // check operator info
        if (opInfo == null) {
            throw new BusinessException(ErrorCodeEnum.LOGIN_USER_EMPTY);
        }
        // filter records;
        List<InlongGroupEntity> filterGroupEntities = new ArrayList<>();
        for (InlongGroupEntity groupEntity : groupMapper.selectByCondition(request)) {
            // only the person in charges can query
            if (!opInfo.getRoles().contains(UserTypeEnum.ADMIN.name())) {
                List<String> inCharges = Arrays.asList(groupEntity.getInCharges().split(InlongConstants.COMMA));
                if (!inCharges.contains(opInfo.getName())) {
                    continue;
                }
            }
            filterGroupEntities.add(groupEntity);
        }
        List<InlongGroupBriefInfo> briefInfos =
                CommonBeanUtils.copyListProperties(filterGroupEntities, InlongGroupBriefInfo::new);
        // list all related sources
        if (request.isListSources() && CollectionUtils.isNotEmpty(briefInfos)) {
            Set<String> groupIds = briefInfos.stream().map(InlongGroupBriefInfo::getInlongGroupId)
                    .collect(Collectors.toSet());
            List<StreamSourceEntity> sourceEntities = streamSourceMapper.selectByGroupIds(new ArrayList<>(groupIds));
            Map<String, List<StreamSource>> sourceMap = Maps.newHashMap();
            sourceEntities.forEach(sourceEntity -> {
                StreamSourceOperator operation = sourceOperatorFactory.getInstance(sourceEntity.getSourceType());
                StreamSource source = operation.getFromEntity(sourceEntity);
                sourceMap.computeIfAbsent(sourceEntity.getInlongGroupId(), k -> Lists.newArrayList()).add(source);
            });
            briefInfos.forEach(group -> {
                List<StreamSource> sources = sourceMap.getOrDefault(group.getInlongGroupId(), Lists.newArrayList());
                group.setStreamSources(sources);
            });
        }
        return briefInfos;
    }

    @Override
    @Transactional(rollbackFor = Throwable.class, isolation = Isolation.REPEATABLE_READ, propagation = Propagation.REQUIRES_NEW)
    public String update(InlongGroupRequest request, String operator) {
        LOGGER.debug("begin to update inlong group={} by user={}", request, operator);

        String groupId = request.getInlongGroupId();
        InlongGroupEntity entity = groupMapper.selectByGroupId(groupId);
        if (entity == null) {
            LOGGER.error("inlong group not found by groupId={}", groupId);
            throw new BusinessException(ErrorCodeEnum.GROUP_NOT_FOUND);
        }
        if (!Objects.equals(entity.getVersion(), request.getVersion())) {
            LOGGER.error("inlong group has already updated with groupId={}, curVersion={}",
                    groupId, request.getVersion());
            throw new BusinessException(ErrorCodeEnum.CONFIG_EXPIRED);
        }
        // check whether the current status can be modified
        doUpdateCheck(entity, request, operator);

        request.setEnableZookeeper(enableZookeeper ? InlongConstants.ENABLE_ZK : InlongConstants.DISABLE_ZK);
        InlongGroupOperator instance = groupOperatorFactory.getInstance(request.getMqType());
        instance.updateOpt(request, operator);

        // save ext info
        this.saveOrUpdateExt(groupId, request.getExtList());

        LOGGER.info("success to update inlong group for groupId={} by user={}", groupId, operator);
        return groupId;
    }

    @Override
    @Transactional(rollbackFor = Throwable.class, isolation = Isolation.REPEATABLE_READ, propagation = Propagation.REQUIRES_NEW)
    public String update(InlongGroupRequest request, UserInfo opInfo) {
        if (request == null) {
            throw new BusinessException(ErrorCodeEnum.INVALID_PARAMETER,
                    "group query request cannot be empty");
        }
        // check operator info
        if (opInfo == null) {
            throw new BusinessException(ErrorCodeEnum.LOGIN_USER_EMPTY);
        }
        String groupId = request.getInlongGroupId();
        if (StringUtils.isBlank(groupId)) {
            throw new BusinessException(ErrorCodeEnum.INVALID_PARAMETER,
                    "inlong group id in request cannot be blank");
        }
        InlongGroupEntity entity = groupMapper.selectByGroupId(groupId);
        if (entity == null) {
            throw new BusinessException(ErrorCodeEnum.GROUP_NOT_FOUND);
        }
        if (!Objects.equals(entity.getVersion(), request.getVersion())) {
            throw new BusinessException(ErrorCodeEnum.CONFIG_EXPIRED);
        }
        // only the person in charges can query
        if (!opInfo.getRoles().contains(UserTypeEnum.ADMIN.name())) {
            List<String> inCharges = Arrays.asList(entity.getInCharges().split(InlongConstants.COMMA));
            if (!inCharges.contains(opInfo.getName())) {
                throw new BusinessException(ErrorCodeEnum.GROUP_PERMISSION_DENIED);
            }
        }
        // check whether the current status supports modification
        GroupStatus curStatus = GroupStatus.forCode(entity.getStatus());
        if (GroupStatus.notAllowedUpdate(curStatus)) {
            throw new BusinessException(ErrorCodeEnum.GROUP_UPDATE_NOT_ALLOWED,
                    String.format("Current status=%s is not allowed to update", curStatus));
        }
        // mq type cannot be changed
        if (!entity.getMqType().equals(request.getMqType()) && !GroupStatus.allowedUpdateMQ(curStatus)) {
            throw new BusinessException(ErrorCodeEnum.GROUP_UPDATE_NOT_ALLOWED,
                    String.format("Current status=%s is not allowed to update MQ type", curStatus));
        }
        // update record
        request.setEnableZookeeper(enableZookeeper ? InlongConstants.ENABLE_ZK : InlongConstants.DISABLE_ZK);
        InlongGroupOperator instance = groupOperatorFactory.getInstance(request.getMqType());
        instance.updateOpt(request, opInfo.getName());
        // save ext info
        this.saveOrUpdateExt(groupId, request.getExtList());
        return groupId;
    }

    @Override
    @Transactional(rollbackFor = Throwable.class, isolation = Isolation.REPEATABLE_READ, propagation = Propagation.REQUIRES_NEW)
    public Boolean updateStatus(String groupId, Integer status, String operator) {
        LOGGER.info("begin to update group status to [{}] for groupId={} by user={}", status, groupId, operator);
        Preconditions.checkNotNull(groupId, ErrorCodeEnum.GROUP_ID_IS_EMPTY.getMessage());
        InlongGroupEntity entity = groupMapper.selectByGroupIdForUpdate(groupId);
        if (entity == null) {
            LOGGER.error("inlong group not found by groupId={}", groupId);
            throw new BusinessException(ErrorCodeEnum.GROUP_NOT_FOUND);
        }

        GroupStatus curState = GroupStatus.forCode(entity.getStatus());
        GroupStatus nextState = GroupStatus.forCode(status);
        if (GroupStatus.notAllowedTransition(curState, nextState)) {
            String errorMsg = String.format("Current status=%s is not allowed to transfer to state=%s",
                    curState, nextState);
            LOGGER.error(errorMsg);
            throw new BusinessException(errorMsg);
        }

        groupMapper.updateStatus(groupId, status, operator);
        LOGGER.info("success to update group status to [{}] for groupId={} by user={}", status, groupId, operator);
        return true;
    }

    @Override
    @Transactional(rollbackFor = Throwable.class, propagation = Propagation.REQUIRES_NEW)
    public void updateAfterApprove(InlongGroupApproveRequest approveRequest, String operator) {
        LOGGER.debug("begin to update inlong group after approve={}", approveRequest);
        String groupId = approveRequest.getInlongGroupId();

        // only the [TO_BE_APPROVAL] status allowed the passing operation
        InlongGroupEntity entity = groupMapper.selectByGroupId(groupId);
        if (entity == null) {
            throw new BusinessException("inlong group not found with group id=" + groupId);
        }
        if (!Objects.equals(GroupStatus.TO_BE_APPROVAL.getCode(), entity.getStatus())) {
            throw new BusinessException("inlong group status [wait_approval] not allowed to approve again");
        }

        // bind cluster tag and update status to [GROUP_APPROVE_PASSED]
        if (StringUtils.isNotBlank(approveRequest.getInlongClusterTag())) {
            entity.setInlongGroupId(groupId);
            entity.setInlongClusterTag(approveRequest.getInlongClusterTag());
            entity.setStatus(GroupStatus.APPROVE_PASSED.getCode());
            if (approveRequest.getDataReportType() != null
                    && !Objects.equals(approveRequest.getDataReportType(), entity.getDataReportType())) {
                entity.setDataReportType(approveRequest.getDataReportType());
            }
            entity.setModifier(operator);
            int rowCount = groupMapper.updateByIdentifierSelective(entity);
            if (rowCount != InlongConstants.AFFECTED_ONE_ROW) {
                LOGGER.error("inlong group has already updated with group id={}, curVersion={}",
                        groupId, entity.getVersion());
                throw new BusinessException(ErrorCodeEnum.CONFIG_EXPIRED);
            }
        } else {
            this.updateStatus(groupId, GroupStatus.APPROVE_PASSED.getCode(), operator);
        }

        LOGGER.info("success to update inlong group status after approve for groupId={}", groupId);
    }

    @Override
    @Transactional(rollbackFor = Throwable.class)
    public void saveOrUpdateExt(String groupId, List<InlongGroupExtInfo> exts) {
        LOGGER.info("begin to save or update inlong group ext info, groupId={}, ext={}", groupId, exts);
        if (CollectionUtils.isEmpty(exts)) {
            return;
        }

        List<InlongGroupExtEntity> entityList = CommonBeanUtils.copyListProperties(exts, InlongGroupExtEntity::new);
        for (InlongGroupExtEntity entity : entityList) {
            entity.setInlongGroupId(groupId);
        }
        groupExtMapper.insertOnDuplicateKeyUpdate(entityList);
        LOGGER.info("success to save or update inlong group ext for groupId={}", groupId);
    }

    @Override
    public List<InlongGroupTopicInfo> listTopics(InlongGroupTopicRequest request) {
        LOGGER.info("start to list group topic infos, request={}", request);
        Preconditions.checkNotEmpty(request.getClusterTag(), "cluster tag should not be empty");
        List<InlongGroupEntity> groupEntities = groupMapper.selectByTopicRequest(request);
        List<InlongGroupTopicInfo> topicInfos = new ArrayList<>();
        for (InlongGroupEntity entity : groupEntities) {
            topicInfos.add(this.getTopic(entity.getInlongGroupId()));
        }
        LOGGER.info("success list group topic infos under clusterTag={}, size={}",
                request.getClusterTag(), topicInfos.size());
        return topicInfos;
    }

    @Override
    public InlongGroupInfo doDeleteCheck(String groupId, String operator) {
        InlongGroupInfo groupInfo = this.get(groupId);
        // only the person in charges can update
        List<String> inCharges = Arrays.asList(groupInfo.getInCharges().split(InlongConstants.COMMA));
        if (!inCharges.contains(operator)) {
            LOGGER.error("user [{}] has no privilege for the inlong group", operator);
            throw new BusinessException(ErrorCodeEnum.GROUP_PERMISSION_DENIED);
        }

        // determine whether the current status can be deleted
        GroupStatus curState = GroupStatus.forCode(groupInfo.getStatus());
        if (GroupStatus.notAllowedTransition(curState, GroupStatus.DELETING)) {
            String errMsg = String.format("current group status=%s was not allowed to delete", curState);
            LOGGER.error(errMsg);
            throw new BusinessException(ErrorCodeEnum.GROUP_DELETE_NOT_ALLOWED, errMsg);
        }

        // If the status not allowed deleting directly, you need to delete the related "inlong_stream" first,
        // otherwise, all associated info will be logically deleted.
        if (GroupStatus.deleteStreamFirst(curState)) {
            int count = streamService.selectCountByGroupId(groupId);
            if (count >= 1) {
                LOGGER.error("groupId={} have [{}] inlong streams, deleted failed", groupId, count);
                throw new BusinessException(ErrorCodeEnum.GROUP_DELETE_HAS_STREAM);
            }
        }

        return groupInfo;
    }

    @Override
    @Transactional(rollbackFor = Throwable.class)
    public Boolean delete(String groupId, String operator) {
        LOGGER.info("begin to delete inlong group for groupId={} by user={}", groupId, operator);
        InlongGroupEntity entity = groupMapper.selectByGroupId(groupId);
        Preconditions.checkNotNull(entity, ErrorCodeEnum.GROUP_NOT_FOUND.getMessage());

        // before deleting an inlong group, delete all inlong streams, sources, sinks, and other info under it
        if (GroupStatus.allowedDeleteSubInfos(GroupStatus.forCode(entity.getStatus()))) {
            streamService.logicDeleteAll(groupId, operator);
        }

        entity.setIsDeleted(entity.getId());
        entity.setStatus(GroupStatus.DELETED.getCode());
        entity.setModifier(operator);
        int rowCount = groupMapper.updateByIdentifierSelective(entity);
        if (rowCount != InlongConstants.AFFECTED_ONE_ROW) {
            LOGGER.error("inlong group has already updated for groupId={} curVersion={}", groupId, entity.getVersion());
            throw new BusinessException(ErrorCodeEnum.CONFIG_EXPIRED);
        }

        // logically delete the associated extension info
        groupExtMapper.logicDeleteAllByGroupId(groupId);

        LOGGER.info("success to delete group and group ext property for groupId={} by user={}", groupId, operator);
        return true;
    }

    private BaseSortConf buildSortConfig(List<InlongGroupExtInfo> extInfos) {
        Map<String, String> extMap = new HashMap<>();
        extInfos.forEach(extInfo -> extMap.put(extInfo.getKeyName(), extInfo.getKeyValue()));
        String type = extMap.get(InlongConstants.SORT_TYPE);
        if (StringUtils.isBlank(type)) {
            return null;
        }
        SortType sortType = SortType.forType(type);
        switch (sortType) {
            case FLINK:
                return createFlinkSortConfig(extMap);
            case USER_DEFINED:
                return createUserDefinedSortConfig(extMap);
            default:
                LOGGER.warn("unsupported sort config for sortType: {}", sortType);
                return null;
        }
    }

    private FlinkSortConf createFlinkSortConfig(Map<String, String> extMap) {
        FlinkSortConf sortConf = new FlinkSortConf();
        sortConf.setServiceUrl(extMap.get(InlongConstants.SORT_URL));
        String properties = extMap.get(InlongConstants.SORT_PROPERTIES);
        if (StringUtils.isNotBlank(properties)) {
            sortConf.setProperties(JsonUtils.parseObject(properties,
                    new TypeReference<Map<String, String>>() {
                    }));
        } else {
            sortConf.setProperties(Maps.newHashMap());
        }
        String authenticationType = extMap.get(InlongConstants.SORT_AUTHENTICATION_TYPE);
        if (StringUtils.isNotBlank(authenticationType)) {
            AuthType authType = AuthType.forType(authenticationType);
            Preconditions.checkTrue(authType == AuthType.SECRET_AND_TOKEN,
                    "Only support SECRET_AND_TOKEN for flink sort auth");
            String authentication = extMap.get(InlongConstants.SORT_AUTHENTICATION);
            Map<String, String> authProperties = JsonUtils.parseObject(authentication,
                    new TypeReference<Map<String, String>>() {
                    });
            SecretTokenAuthentication secretTokenAuthentication = new SecretTokenAuthentication();
            secretTokenAuthentication.configure(authProperties);
            sortConf.setAuthentication(secretTokenAuthentication);
        }
        return sortConf;
    }

    private UserDefinedSortConf createUserDefinedSortConfig(Map<String, String> extMap) {
        UserDefinedSortConf sortConf = new UserDefinedSortConf();
        String sortName = extMap.get(InlongConstants.SORT_NAME);
        sortConf.setSortName(sortName);
        String properties = extMap.get(InlongConstants.SORT_PROPERTIES);
        if (StringUtils.isNotBlank(properties)) {
            sortConf.setProperties(JsonUtils.parseObject(properties,
                    new TypeReference<Map<String, String>>() {
                    }));
        } else {
            sortConf.setProperties(Maps.newHashMap());
        }
        return sortConf;
    }
}<|MERGE_RESOLUTION|>--- conflicted
+++ resolved
@@ -244,6 +244,24 @@
         if (opInfo == null) {
             throw new BusinessException(ErrorCodeEnum.LOGIN_USER_EMPTY);
         }
+        LOGGER.info("test size={}", briefInfos.size());
+        for (InlongGroupBriefInfo briefInfo : briefInfos) {
+            LOGGER.info("test groupId={}, status={}", briefInfo.getInlongGroupId(), briefInfo.getStatus());
+        }
+        PageResult<InlongGroupBriefInfo> pageResult = new PageResult<>(briefInfos,
+                entityPage.getTotal(), entityPage.getPageNum(), entityPage.getPageSize());
+
+        LOGGER.debug("success to list inlong group for {}", request);
+        return pageResult;
+    }
+
+    @Override
+    @Transactional(rollbackFor = Throwable.class, isolation = Isolation.REPEATABLE_READ,
+            propagation = Propagation.REQUIRES_NEW)
+    public String update(InlongGroupRequest request, String operator) {
+        LOGGER.debug("begin to update inlong group={} by user={}", request, operator);
+
+        String groupId = request.getInlongGroupId();
         InlongGroupEntity entity = groupMapper.selectByGroupId(groupId);
         if (entity == null) {
             throw new BusinessException(ErrorCodeEnum.GROUP_NOT_FOUND);
@@ -366,14 +384,7 @@
                 group.setStreamSources(sources);
             });
         }
-<<<<<<< HEAD
-
-=======
-        LOGGER.info("test size={}", briefInfos.size());
-        for (InlongGroupBriefInfo briefInfo : briefInfos) {
-            LOGGER.info("test groupId={}, status={}", briefInfo.getInlongGroupId(), briefInfo.getStatus());
-        }
->>>>>>> bb6810e9
+
         PageResult<InlongGroupBriefInfo> pageResult = new PageResult<>(briefInfos,
                 entityPage.getTotal(), entityPage.getPageNum(), entityPage.getPageSize());
 
@@ -695,7 +706,7 @@
             Map<String, String> authProperties = JsonUtils.parseObject(authentication,
                     new TypeReference<Map<String, String>>() {
                     });
-            SecretTokenAuthentication secretTokenAuthentication = new SecretTokenAuthentication();
+         f   SecretTokenAuthentication secretTokenAuthentication = new SecretTokenAuthentication();
             secretTokenAuthentication.configure(authProperties);
             sortConf.setAuthentication(secretTokenAuthentication);
         }
