<<<<<<< HEAD
/*
 * Licensed to the Apache Software Foundation (ASF) under one or more
 * contributor license agreements. See the NOTICE file distributed with
 * this work for additional information regarding copyright ownership.
 * The ASF licenses this file to You under the Apache License, Version 2.0
 * (the "License"); you may not use this file except in compliance with
 * the License. You may obtain a copy of the License at
 *
 * http://www.apache.org/licenses/LICENSE-2.0
 *
 * Unless required by applicable law or agreed to in writing, software
 * distributed under the License is distributed on an "AS IS" BASIS,
 * WITHOUT WARRANTIES OR CONDITIONS OF ANY KIND, either express or implied.
 * See the License for the specific language governing permissions and
 * limitations under the License.
 */

package org.apache.inlong.manager.service.mocks;

import com.google.common.collect.Sets;
import org.apache.inlong.common.constant.Constants;
import org.apache.inlong.common.db.CommandEntity;
import org.apache.inlong.common.enums.ComponentTypeEnum;
import org.apache.inlong.common.enums.PullJobTypeEnum;
import org.apache.inlong.common.pojo.agent.TaskRequest;
import org.apache.inlong.common.pojo.agent.TaskResult;
import org.apache.inlong.manager.common.consts.InlongConstants;
import org.apache.inlong.manager.pojo.heartbeat.HeartbeatReportRequest;
import org.apache.inlong.manager.service.core.AgentService;
import org.apache.inlong.manager.service.core.HeartbeatService;

import java.util.ArrayList;
import java.util.LinkedList;
import java.util.Queue;
import java.util.Set;
import java.util.stream.Collectors;

import static org.apache.inlong.manager.service.ServiceBaseTest.GLOBAL_OPERATOR;

public class MockAgent {

    // mock ability
    // 1. Regularly pull tasks from the manager and process the tasks
    // 2. Regularly report the previously executed tasks to the manager (may be successful or fail)
    public static final String LOCAL_IP = "127.0.0.1";
    public static final String LOCAL_PORT = "8008";
    public static final String LOCAL_TAG = "default_tag";
    public static final String CLUSTER_TAG = "default_cluster_tag";
    public static final String CLUSTER_NAME = "1c59ef9e8e1e43cfb25ee8b744c9c81b_2790";

    private AgentService agentService;
    private HeartbeatService heartbeatService;

    private Queue<CommandEntity> commands = new LinkedList<>();
    private Set<String> tags = Sets.newHashSet(LOCAL_TAG);
    private int jobLimit;

    public MockAgent(AgentService agentService, HeartbeatService heartbeatService, int jobLimit) {
        this.agentService = agentService;
        this.heartbeatService = heartbeatService;
        this.jobLimit = jobLimit;
    }

    public TaskResult pullTask() {
        TaskRequest request = new TaskRequest();
        request.setAgentIp(LOCAL_IP);
        request.setClusterName(CLUSTER_NAME);
        request.setPullJobType(PullJobTypeEnum.NEW.getType());
        request.setCommandInfo(new ArrayList<>());
        while (!commands.isEmpty()) {
            request.getCommandInfo().add(commands.poll());
        }
        agentService.report(request);
        TaskResult result = agentService.getTaskResult(request);
        mockHandleTask(result);
        return result;
    }

    public void sendHeartbeat() {
        HeartbeatReportRequest heartbeat = new HeartbeatReportRequest();
        heartbeat.setIp(LOCAL_IP);
        heartbeat.setPort(LOCAL_PORT);
        heartbeat.setComponentType(ComponentTypeEnum.Agent.getType());
        heartbeat.setClusterName(CLUSTER_NAME);
        heartbeat.setClusterTag(CLUSTER_TAG);
        heartbeat.setNodeTag(tags.stream().collect(Collectors.joining(InlongConstants.COMMA)));
        heartbeat.setInCharges(GLOBAL_OPERATOR);
        heartbeat.setReportTime(System.currentTimeMillis());
        heartbeatService.reportHeartbeat(heartbeat);
    }

    public void bindTag(boolean bind, String tag) {
        if (bind) {
            tags.add(tag);
        } else {
            tags.remove(tag);
        }
        sendHeartbeat();
    }

    private void mockHandleTask(TaskResult taskResult) {
        taskResult.getDataConfigs().forEach(dataConfig -> {
            CommandEntity command = new CommandEntity();

            command.setCommandResult(Constants.RESULT_SUCCESS);
            command.setTaskId(dataConfig.getTaskId());
            command.setVersion(dataConfig.getVersion());
            commands.offer(command);
        });
    }
}
=======
/*
 * Licensed to the Apache Software Foundation (ASF) under one or more
 * contributor license agreements. See the NOTICE file distributed with
 * this work for additional information regarding copyright ownership.
 * The ASF licenses this file to You under the Apache License, Version 2.0
 * (the "License"); you may not use this file except in compliance with
 * the License. You may obtain a copy of the License at
 *
 * http://www.apache.org/licenses/LICENSE-2.0
 *
 * Unless required by applicable law or agreed to in writing, software
 * distributed under the License is distributed on an "AS IS" BASIS,
 * WITHOUT WARRANTIES OR CONDITIONS OF ANY KIND, either express or implied.
 * See the License for the specific language governing permissions and
 * limitations under the License.
 */

package org.apache.inlong.manager.service.mocks;

import com.google.common.collect.Sets;
import org.apache.inlong.common.constant.Constants;
import org.apache.inlong.common.db.CommandEntity;
import org.apache.inlong.common.enums.ComponentTypeEnum;
import org.apache.inlong.common.enums.PullJobTypeEnum;
import org.apache.inlong.common.pojo.agent.TaskRequest;
import org.apache.inlong.common.pojo.agent.TaskResult;
import org.apache.inlong.manager.common.consts.InlongConstants;
import org.apache.inlong.manager.pojo.heartbeat.HeartbeatReportRequest;
import org.apache.inlong.manager.service.core.AgentService;
import org.apache.inlong.manager.service.core.HeartbeatService;

import java.util.ArrayList;
import java.util.LinkedList;
import java.util.Queue;
import java.util.Set;
import java.util.stream.Collectors;

import static org.apache.inlong.manager.service.ServiceBaseTest.GLOBAL_OPERATOR;

public class MockAgent {

    // mock ability
    // 1. Regularly pull tasks from the manager and process the tasks
    // 2. Regularly report the previously executed tasks to the manager (may be successful or fail)
    public static final String LOCAL_IP = "127.0.0.1";
    public static final String LOCAL_PORT = "8008";
    public static final String LOCAL_GROUP = "default_group";
    public static final String CLUSTER_TAG = "default_cluster_tag";
    public static final String CLUSTER_NAME = "1c59ef9e8e1e43cfb25ee8b744c9c81b_2790";

    private AgentService agentService;
    private HeartbeatService heartbeatService;

    private Queue<CommandEntity> commands = new LinkedList<>();
    private Set<String> groups = Sets.newHashSet(LOCAL_GROUP);
    private int jobLimit;

    public MockAgent(AgentService agentService, HeartbeatService heartbeatService, int jobLimit) {
        this.agentService = agentService;
        this.heartbeatService = heartbeatService;
        this.jobLimit = jobLimit;
    }

    public TaskResult pullTask() {
        TaskRequest request = new TaskRequest();
        request.setAgentIp(LOCAL_IP);
        request.setClusterName(CLUSTER_NAME);
        request.setPullJobType(PullJobTypeEnum.NEW.getType());
        request.setCommandInfo(new ArrayList<>());
        while (!commands.isEmpty()) {
            request.getCommandInfo().add(commands.poll());
        }
        agentService.report(request);
        TaskResult result = agentService.getTaskResult(request);
        mockHandleTask(result);
        return result;
    }

    public void sendHeartbeat() {
        HeartbeatReportRequest heartbeat = new HeartbeatReportRequest();
        heartbeat.setIp(LOCAL_IP);
        heartbeat.setPort(LOCAL_PORT);
        heartbeat.setComponentType(ComponentTypeEnum.Agent.getType());
        heartbeat.setClusterName(CLUSTER_NAME);
        heartbeat.setClusterTag(CLUSTER_TAG);
        heartbeat.setNodeGroup(groups.stream().collect(Collectors.joining(InlongConstants.COMMA)));
        heartbeat.setInCharges(GLOBAL_OPERATOR);
        heartbeat.setReportTime(System.currentTimeMillis());
        heartbeatService.reportHeartbeat(heartbeat);
    }

    public void bindGroup(boolean bind, String group) {
        if (bind) {
            groups.add(group);
        } else {
            groups.remove(group);
        }
        sendHeartbeat();
    }

    private void mockHandleTask(TaskResult taskResult) {
        taskResult.getDataConfigs().forEach(dataConfig -> {
            CommandEntity command = new CommandEntity();

            command.setCommandResult(Constants.RESULT_SUCCESS);
            command.setTaskId(dataConfig.getTaskId());
            command.setVersion(dataConfig.getVersion());
            commands.offer(command);
        });
    }
}
>>>>>>> bb6810e9
<|MERGE_RESOLUTION|>--- conflicted
+++ resolved
@@ -1,116 +1,3 @@
-<<<<<<< HEAD
-/*
- * Licensed to the Apache Software Foundation (ASF) under one or more
- * contributor license agreements. See the NOTICE file distributed with
- * this work for additional information regarding copyright ownership.
- * The ASF licenses this file to You under the Apache License, Version 2.0
- * (the "License"); you may not use this file except in compliance with
- * the License. You may obtain a copy of the License at
- *
- * http://www.apache.org/licenses/LICENSE-2.0
- *
- * Unless required by applicable law or agreed to in writing, software
- * distributed under the License is distributed on an "AS IS" BASIS,
- * WITHOUT WARRANTIES OR CONDITIONS OF ANY KIND, either express or implied.
- * See the License for the specific language governing permissions and
- * limitations under the License.
- */
-
-package org.apache.inlong.manager.service.mocks;
-
-import com.google.common.collect.Sets;
-import org.apache.inlong.common.constant.Constants;
-import org.apache.inlong.common.db.CommandEntity;
-import org.apache.inlong.common.enums.ComponentTypeEnum;
-import org.apache.inlong.common.enums.PullJobTypeEnum;
-import org.apache.inlong.common.pojo.agent.TaskRequest;
-import org.apache.inlong.common.pojo.agent.TaskResult;
-import org.apache.inlong.manager.common.consts.InlongConstants;
-import org.apache.inlong.manager.pojo.heartbeat.HeartbeatReportRequest;
-import org.apache.inlong.manager.service.core.AgentService;
-import org.apache.inlong.manager.service.core.HeartbeatService;
-
-import java.util.ArrayList;
-import java.util.LinkedList;
-import java.util.Queue;
-import java.util.Set;
-import java.util.stream.Collectors;
-
-import static org.apache.inlong.manager.service.ServiceBaseTest.GLOBAL_OPERATOR;
-
-public class MockAgent {
-
-    // mock ability
-    // 1. Regularly pull tasks from the manager and process the tasks
-    // 2. Regularly report the previously executed tasks to the manager (may be successful or fail)
-    public static final String LOCAL_IP = "127.0.0.1";
-    public static final String LOCAL_PORT = "8008";
-    public static final String LOCAL_TAG = "default_tag";
-    public static final String CLUSTER_TAG = "default_cluster_tag";
-    public static final String CLUSTER_NAME = "1c59ef9e8e1e43cfb25ee8b744c9c81b_2790";
-
-    private AgentService agentService;
-    private HeartbeatService heartbeatService;
-
-    private Queue<CommandEntity> commands = new LinkedList<>();
-    private Set<String> tags = Sets.newHashSet(LOCAL_TAG);
-    private int jobLimit;
-
-    public MockAgent(AgentService agentService, HeartbeatService heartbeatService, int jobLimit) {
-        this.agentService = agentService;
-        this.heartbeatService = heartbeatService;
-        this.jobLimit = jobLimit;
-    }
-
-    public TaskResult pullTask() {
-        TaskRequest request = new TaskRequest();
-        request.setAgentIp(LOCAL_IP);
-        request.setClusterName(CLUSTER_NAME);
-        request.setPullJobType(PullJobTypeEnum.NEW.getType());
-        request.setCommandInfo(new ArrayList<>());
-        while (!commands.isEmpty()) {
-            request.getCommandInfo().add(commands.poll());
-        }
-        agentService.report(request);
-        TaskResult result = agentService.getTaskResult(request);
-        mockHandleTask(result);
-        return result;
-    }
-
-    public void sendHeartbeat() {
-        HeartbeatReportRequest heartbeat = new HeartbeatReportRequest();
-        heartbeat.setIp(LOCAL_IP);
-        heartbeat.setPort(LOCAL_PORT);
-        heartbeat.setComponentType(ComponentTypeEnum.Agent.getType());
-        heartbeat.setClusterName(CLUSTER_NAME);
-        heartbeat.setClusterTag(CLUSTER_TAG);
-        heartbeat.setNodeTag(tags.stream().collect(Collectors.joining(InlongConstants.COMMA)));
-        heartbeat.setInCharges(GLOBAL_OPERATOR);
-        heartbeat.setReportTime(System.currentTimeMillis());
-        heartbeatService.reportHeartbeat(heartbeat);
-    }
-
-    public void bindTag(boolean bind, String tag) {
-        if (bind) {
-            tags.add(tag);
-        } else {
-            tags.remove(tag);
-        }
-        sendHeartbeat();
-    }
-
-    private void mockHandleTask(TaskResult taskResult) {
-        taskResult.getDataConfigs().forEach(dataConfig -> {
-            CommandEntity command = new CommandEntity();
-
-            command.setCommandResult(Constants.RESULT_SUCCESS);
-            command.setTaskId(dataConfig.getTaskId());
-            command.setVersion(dataConfig.getVersion());
-            commands.offer(command);
-        });
-    }
-}
-=======
 /*
  * Licensed to the Apache Software Foundation (ASF) under one or more
  * contributor license agreements. See the NOTICE file distributed with
@@ -221,5 +108,4 @@
             commands.offer(command);
         });
     }
-}
->>>>>>> bb6810e9
+}