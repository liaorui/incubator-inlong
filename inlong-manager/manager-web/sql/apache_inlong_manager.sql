--- conflicted
+++ resolved
@@ -140,11 +140,7 @@
     `type`          varchar(20)  NOT NULL COMMENT 'Cluster type, such as: AGENT, DATAPROXY, etc',
     `ip`            varchar(512) NOT NULL COMMENT 'Cluster IP, separated by commas, such as: 127.0.0.1:8080,host2:8081',
     `port`          int(6)       NULL COMMENT 'Cluster port',
-<<<<<<< HEAD
     `protocol_type` varchar(20)           DEFAULT NULL COMMENT 'DATAPROXY Source listen protocol type, such as: TCP/HTTP',
-=======
-    `protocol_type` varchar(20)  DEFAULT NULL COMMENT 'DATAPROXY Source listen protocol type, such as: TCP/HTTP',
->>>>>>> 03f25397
     `ext_params`    mediumtext            DEFAULT NULL COMMENT 'Another fields will be saved as JSON string',
     `description`   varchar(256)          DEFAULT '' COMMENT 'Description of cluster node',
     `status`        int(4)                DEFAULT '0' COMMENT 'Cluster status',
@@ -214,51 +210,6 @@
   DEFAULT CHARSET = utf8mb4 COMMENT ='Data node table';
 
 -- ----------------------------
-<<<<<<< HEAD
-=======
--- Deprecated: Table structure for consumption
--- ----------------------------
-CREATE TABLE IF NOT EXISTS `consumption`
-(
-    `id`               int(11)      NOT NULL AUTO_INCREMENT COMMENT 'Incremental primary key',
-    `consumer_group`   varchar(256) NOT NULL COMMENT 'Consumer group',
-    `in_charges`       varchar(512) NOT NULL COMMENT 'Person in charge of consumption',
-    `inlong_group_id`  varchar(256) NOT NULL COMMENT 'Inlong group id',
-    `mq_type`          varchar(10)           DEFAULT 'TUBE' COMMENT 'Message queue type, high throughput: TUBE, high consistency: PULSAR',
-    `topic`            varchar(256) NOT NULL COMMENT 'Consumption topic',
-    `filter_enabled`   int(2)                DEFAULT '0' COMMENT 'Whether to filter, default 0, not filter consume',
-    `inlong_stream_id` varchar(256)          DEFAULT NULL COMMENT 'Inlong stream ID for consumption, if filter_enable is 1, it cannot empty',
-    `status`           int(4)       NOT NULL COMMENT 'Status: draft, pending approval, approval rejected, approval passed',
-    `is_deleted`       int(11)               DEFAULT '0' COMMENT 'Whether to delete, 0: not deleted, > 0: deleted',
-    `creator`          varchar(64)  NOT NULL COMMENT 'creator',
-    `modifier`         varchar(64)           DEFAULT NULL COMMENT 'modifier',
-    `create_time`      timestamp    NOT NULL DEFAULT CURRENT_TIMESTAMP COMMENT 'Create time',
-    `modify_time`      timestamp    NOT NULL DEFAULT CURRENT_TIMESTAMP ON UPDATE CURRENT_TIMESTAMP COMMENT 'Modify time',
-    `version`          int(11)      NOT NULL DEFAULT '1' COMMENT 'Version number, which will be incremented by 1 after modification',
-    PRIMARY KEY (`id`)
-) ENGINE = InnoDB
-  DEFAULT CHARSET = utf8mb4 COMMENT ='Data consumption configuration table';
-
--- ----------------------------
--- Deprecated: Table structure for consumption_pulsar
--- ----------------------------
-CREATE TABLE IF NOT EXISTS `consumption_pulsar`
-(
-    `id`                 int(11)      NOT NULL AUTO_INCREMENT,
-    `consumption_id`     int(11)      DEFAULT NULL COMMENT 'ID of the consumption information to which it belongs, guaranteed to be uniquely associated with consumption information',
-    `consumer_group`     varchar(256) NOT NULL COMMENT 'Consumer group',
-    `inlong_group_id`    varchar(256) NOT NULL COMMENT 'Inlong group ID',
-    `is_rlq`             tinyint(1)   DEFAULT '0' COMMENT 'Whether to configure the retry letter topic, 0: no configuration, 1: configuration',
-    `retry_letter_topic` varchar(256) DEFAULT NULL COMMENT 'The name of the retry queue topic',
-    `is_dlq`             tinyint(1)   DEFAULT '0' COMMENT 'Whether to configure dead letter topic, 0: no configuration, 1: means configuration',
-    `dead_letter_topic`  varchar(256) DEFAULT NULL COMMENT 'dead letter topic name',
-    `is_deleted`         int(11)      DEFAULT '0' COMMENT 'Whether to delete, 0: not deleted, > 0: deleted',
-    PRIMARY KEY (`id`)
-) ENGINE = InnoDB
-  DEFAULT CHARSET = utf8mb4 COMMENT ='Pulsar consumption table';
-
--- ----------------------------
->>>>>>> 03f25397
 -- Table structure for stream_source_cmd_config
 -- ----------------------------
 CREATE TABLE IF NOT EXISTS `stream_source_cmd_config`
