<<<<<<< HEAD
/*
 *  Licensed to the Apache Software Foundation (ASF) under one
 *  or more contributor license agreements.  See the NOTICE file
 *  distributed with this work for additional information
 *  regarding copyright ownership.  The ASF licenses this file
 *  to you under the Apache License, Version 2.0 (the
 *  "License"); you may not use this file except in compliance
 *  with the License.  You may obtain a copy of the License at
 *
 *     http://www.apache.org/licenses/LICENSE-2.0
 *
 *  Unless required by applicable law or agreed to in writing, software
 *  distributed under the License is distributed on an "AS IS" BASIS,
 *  WITHOUT WARRANTIES OR CONDITIONS OF ANY KIND, either express or implied.
 *  See the License for the specific language governing permissions and
 *  limitations under the License.
 */

package org.apache.inlong.sort.protocol.constant;

import java.util.Collections;
import java.util.HashMap;
import java.util.Map;

public class DLCConstant {
    /**
     * DLC internet access domain name.
     */
    public static final String DLC_ENDPOINT = "dlc.tencentcloudapi.com";
    // ============================== DLC AUTH PARAMS(Required) =====================================
    /**
     * dlc account region
     */
    public static final String DLC_REGION = "qcloud.dlc.region";
    /**
     * dlc account secret id
     */
    public static final String DLC_SECRET_ID = "qcloud.dlc.secret-id";
    /**
     * dlc account secret key
     */
    public static final String DLC_SECRET_KEY = "qcloud.dlc.secret-key";
    /**
     * Current user appid.
     */
    public static final String DLC_USER_APPID = "qcloud.dlc.user.appid";
    /**
     * Managed account uid.
     */
    public static final String DLC_MANAGED_ACCOUNT_UID = "qcloud.dlc.managed.account.uid";
    /**
     * dlc jdbc url(optional)
     */
    public static final String DLC_JDBC_URL = "qcloud.dlc.jdbc.url";

    // ============================== FS CREDENTIALS AUTH PARAMS =====================================
    public static final String FS_LAKEFS_IMPL  = "fs.lakefs.impl";
    public static final String FS_COS_IMPL  = "fs.cosn.impl";
    public static final String FS_COS_AUTH_PROVIDER  = "fs.cosn.credentials.provider";
    public static final String FS_COS_REGION  = "fs.cosn.userinfo.region";
    public static final String FS_COS_SECRET_ID  = "fs.cosn.userinfo.secretId";
    public static final String FS_COS_SECRET_KEY  = "fs.cosn.userinfo.secretKey";

    public static final String FS_AUTH_DLC_SECRET_ID = "service.secret.id";
    public static final String FS_AUTH_DLC_SECRET_KEY = "service.secret.key";
    public static final String FS_AUTH_DLC_REGION  = "service.region";
    public static final String FS_AUTH_DLC_ACCOUNT_APPID  = "user.appid";
    public static final String FS_AUTH_DLC_MANAGED_ACCOUNT_UID  = "request.identity.token";

    public static final String DLC_CATALOG_IMPL_CLASS =
            "org.apache.inlong.sort.iceberg.catalog.hybris.DlcWrappedHybrisCatalog";
    public static final Map<String, String> DLC_DEFAULT_IMPL =
            Collections.unmodifiableMap(new HashMap<String, String>() {
                {
                    put(FS_LAKEFS_IMPL, "org.apache.hadoop.fs.CosFileSystem");
                    put(FS_COS_IMPL, "org.apache.hadoop.fs.CosFileSystem");
                    put(FS_COS_AUTH_PROVIDER, "org.apache.hadoop.fs.auth.DlcCloudCredentialsProvider");
                }
            });
}
=======
/*
 *  Licensed to the Apache Software Foundation (ASF) under one
 *  or more contributor license agreements.  See the NOTICE file
 *  distributed with this work for additional information
 *  regarding copyright ownership.  The ASF licenses this file
 *  to you under the Apache License, Version 2.0 (the
 *  "License"); you may not use this file except in compliance
 *  with the License.  You may obtain a copy of the License at
 *
 *     http://www.apache.org/licenses/LICENSE-2.0
 *
 *  Unless required by applicable law or agreed to in writing, software
 *  distributed under the License is distributed on an "AS IS" BASIS,
 *  WITHOUT WARRANTIES OR CONDITIONS OF ANY KIND, either express or implied.
 *  See the License for the specific language governing permissions and
 *  limitations under the License.
 */

package org.apache.inlong.sort.protocol.constant;

import java.util.Collections;
import java.util.HashMap;
import java.util.Map;

public class DLCConstant {
    /**
     * DLC internet access domain name.
     */
    public static final String DLC_ENDPOINT = "dlc.tencentcloudapi.com";
    // ============================== DLC AUTH PARAMS(Required) =====================================
    /**
     * dlc account region
     */
    public static final String DLC_REGION = "qcloud.dlc.region";
    /**
     * dlc account secret id
     */
    public static final String DLC_SECRET_ID = "qcloud.dlc.secret-id";
    /**
     * dlc account secret key
     */
    public static final String DLC_SECRET_KEY = "qcloud.dlc.secret-key";
    /**
     * Current user appid.
     */
    public static final String DLC_USER_APPID = "qcloud.dlc.user.appid";
    /**
     * Managed account uid.
     */
    public static final String DLC_MANAGED_ACCOUNT_UID = "qcloud.dlc.managed.account.uid";
    /**
     * dlc jdbc url(optional)
     */
    public static final String DLC_JDBC_URL = "qcloud.dlc.jdbc.url";

    // ============================== FS CREDENTIALS AUTH PARAMS =====================================
    public static final String FS_LAKEFS_IMPL  = "fs.lakefs.impl";
    public static final String FS_COS_IMPL  = "fs.cosn.impl";
    public static final String FS_COS_AUTH_PROVIDER  = "fs.cosn.credentials.provider";
    public static final String FS_COS_REGION  = "fs.cosn.userinfo.region";
    public static final String FS_COS_SECRET_ID  = "fs.cosn.userinfo.secretId";
    public static final String FS_COS_SECRET_KEY  = "fs.cosn.userinfo.secretKey";

    public static final String FS_AUTH_DLC_SECRET_ID = "service.secret.id";
    public static final String FS_AUTH_DLC_SECRET_KEY = "service.secret.key";
    public static final String FS_AUTH_DLC_REGION  = "service.region";
    public static final String FS_AUTH_DLC_ACCOUNT_APPID  = "user.appid";
    public static final String FS_AUTH_DLC_MANAGED_ACCOUNT_UID  = "request.identity.token";

    public static final String DLC_CATALOG_IMPL_CLASS =
            "org.apache.inlong.sort.iceberg.catalog.hybris.DlcWrappedHybrisCatalog";
    public static final Map<String, String> DLC_DEFAULT_IMPL =
            Collections.unmodifiableMap(new HashMap<String, String>() {
                {
                    put(FS_LAKEFS_IMPL, "org.apache.hadoop.fs.CosFileSystem");
                    put(FS_COS_IMPL, "org.apache.hadoop.fs.CosFileSystem");
                    put(FS_COS_AUTH_PROVIDER, "org.apache.hadoop.fs.auth.DlcCloudCredentialsProvider");
                }
            });
}
>>>>>>> 0cf7364c
<|MERGE_RESOLUTION|>--- conflicted
+++ resolved
@@ -1,163 +1,80 @@
-<<<<<<< HEAD
-/*
- *  Licensed to the Apache Software Foundation (ASF) under one
- *  or more contributor license agreements.  See the NOTICE file
- *  distributed with this work for additional information
- *  regarding copyright ownership.  The ASF licenses this file
- *  to you under the Apache License, Version 2.0 (the
- *  "License"); you may not use this file except in compliance
- *  with the License.  You may obtain a copy of the License at
- *
- *     http://www.apache.org/licenses/LICENSE-2.0
- *
- *  Unless required by applicable law or agreed to in writing, software
- *  distributed under the License is distributed on an "AS IS" BASIS,
- *  WITHOUT WARRANTIES OR CONDITIONS OF ANY KIND, either express or implied.
- *  See the License for the specific language governing permissions and
- *  limitations under the License.
- */
-
-package org.apache.inlong.sort.protocol.constant;
-
-import java.util.Collections;
-import java.util.HashMap;
-import java.util.Map;
-
-public class DLCConstant {
-    /**
-     * DLC internet access domain name.
-     */
-    public static final String DLC_ENDPOINT = "dlc.tencentcloudapi.com";
-    // ============================== DLC AUTH PARAMS(Required) =====================================
-    /**
-     * dlc account region
-     */
-    public static final String DLC_REGION = "qcloud.dlc.region";
-    /**
-     * dlc account secret id
-     */
-    public static final String DLC_SECRET_ID = "qcloud.dlc.secret-id";
-    /**
-     * dlc account secret key
-     */
-    public static final String DLC_SECRET_KEY = "qcloud.dlc.secret-key";
-    /**
-     * Current user appid.
-     */
-    public static final String DLC_USER_APPID = "qcloud.dlc.user.appid";
-    /**
-     * Managed account uid.
-     */
-    public static final String DLC_MANAGED_ACCOUNT_UID = "qcloud.dlc.managed.account.uid";
-    /**
-     * dlc jdbc url(optional)
-     */
-    public static final String DLC_JDBC_URL = "qcloud.dlc.jdbc.url";
-
-    // ============================== FS CREDENTIALS AUTH PARAMS =====================================
-    public static final String FS_LAKEFS_IMPL  = "fs.lakefs.impl";
-    public static final String FS_COS_IMPL  = "fs.cosn.impl";
-    public static final String FS_COS_AUTH_PROVIDER  = "fs.cosn.credentials.provider";
-    public static final String FS_COS_REGION  = "fs.cosn.userinfo.region";
-    public static final String FS_COS_SECRET_ID  = "fs.cosn.userinfo.secretId";
-    public static final String FS_COS_SECRET_KEY  = "fs.cosn.userinfo.secretKey";
-
-    public static final String FS_AUTH_DLC_SECRET_ID = "service.secret.id";
-    public static final String FS_AUTH_DLC_SECRET_KEY = "service.secret.key";
-    public static final String FS_AUTH_DLC_REGION  = "service.region";
-    public static final String FS_AUTH_DLC_ACCOUNT_APPID  = "user.appid";
-    public static final String FS_AUTH_DLC_MANAGED_ACCOUNT_UID  = "request.identity.token";
-
-    public static final String DLC_CATALOG_IMPL_CLASS =
-            "org.apache.inlong.sort.iceberg.catalog.hybris.DlcWrappedHybrisCatalog";
-    public static final Map<String, String> DLC_DEFAULT_IMPL =
-            Collections.unmodifiableMap(new HashMap<String, String>() {
-                {
-                    put(FS_LAKEFS_IMPL, "org.apache.hadoop.fs.CosFileSystem");
-                    put(FS_COS_IMPL, "org.apache.hadoop.fs.CosFileSystem");
-                    put(FS_COS_AUTH_PROVIDER, "org.apache.hadoop.fs.auth.DlcCloudCredentialsProvider");
-                }
-            });
-}
-=======
-/*
- *  Licensed to the Apache Software Foundation (ASF) under one
- *  or more contributor license agreements.  See the NOTICE file
- *  distributed with this work for additional information
- *  regarding copyright ownership.  The ASF licenses this file
- *  to you under the Apache License, Version 2.0 (the
- *  "License"); you may not use this file except in compliance
- *  with the License.  You may obtain a copy of the License at
- *
- *     http://www.apache.org/licenses/LICENSE-2.0
- *
- *  Unless required by applicable law or agreed to in writing, software
- *  distributed under the License is distributed on an "AS IS" BASIS,
- *  WITHOUT WARRANTIES OR CONDITIONS OF ANY KIND, either express or implied.
- *  See the License for the specific language governing permissions and
- *  limitations under the License.
- */
-
-package org.apache.inlong.sort.protocol.constant;
-
-import java.util.Collections;
-import java.util.HashMap;
-import java.util.Map;
-
-public class DLCConstant {
-    /**
-     * DLC internet access domain name.
-     */
-    public static final String DLC_ENDPOINT = "dlc.tencentcloudapi.com";
-    // ============================== DLC AUTH PARAMS(Required) =====================================
-    /**
-     * dlc account region
-     */
-    public static final String DLC_REGION = "qcloud.dlc.region";
-    /**
-     * dlc account secret id
-     */
-    public static final String DLC_SECRET_ID = "qcloud.dlc.secret-id";
-    /**
-     * dlc account secret key
-     */
-    public static final String DLC_SECRET_KEY = "qcloud.dlc.secret-key";
-    /**
-     * Current user appid.
-     */
-    public static final String DLC_USER_APPID = "qcloud.dlc.user.appid";
-    /**
-     * Managed account uid.
-     */
-    public static final String DLC_MANAGED_ACCOUNT_UID = "qcloud.dlc.managed.account.uid";
-    /**
-     * dlc jdbc url(optional)
-     */
-    public static final String DLC_JDBC_URL = "qcloud.dlc.jdbc.url";
-
-    // ============================== FS CREDENTIALS AUTH PARAMS =====================================
-    public static final String FS_LAKEFS_IMPL  = "fs.lakefs.impl";
-    public static final String FS_COS_IMPL  = "fs.cosn.impl";
-    public static final String FS_COS_AUTH_PROVIDER  = "fs.cosn.credentials.provider";
-    public static final String FS_COS_REGION  = "fs.cosn.userinfo.region";
-    public static final String FS_COS_SECRET_ID  = "fs.cosn.userinfo.secretId";
-    public static final String FS_COS_SECRET_KEY  = "fs.cosn.userinfo.secretKey";
-
-    public static final String FS_AUTH_DLC_SECRET_ID = "service.secret.id";
-    public static final String FS_AUTH_DLC_SECRET_KEY = "service.secret.key";
-    public static final String FS_AUTH_DLC_REGION  = "service.region";
-    public static final String FS_AUTH_DLC_ACCOUNT_APPID  = "user.appid";
-    public static final String FS_AUTH_DLC_MANAGED_ACCOUNT_UID  = "request.identity.token";
-
-    public static final String DLC_CATALOG_IMPL_CLASS =
-            "org.apache.inlong.sort.iceberg.catalog.hybris.DlcWrappedHybrisCatalog";
-    public static final Map<String, String> DLC_DEFAULT_IMPL =
-            Collections.unmodifiableMap(new HashMap<String, String>() {
-                {
-                    put(FS_LAKEFS_IMPL, "org.apache.hadoop.fs.CosFileSystem");
-                    put(FS_COS_IMPL, "org.apache.hadoop.fs.CosFileSystem");
-                    put(FS_COS_AUTH_PROVIDER, "org.apache.hadoop.fs.auth.DlcCloudCredentialsProvider");
-                }
-            });
-}
->>>>>>> 0cf7364c
+/*
+ *  Licensed to the Apache Software Foundation (ASF) under one
+ *  or more contributor license agreements.  See the NOTICE file
+ *  distributed with this work for additional information
+ *  regarding copyright ownership.  The ASF licenses this file
+ *  to you under the Apache License, Version 2.0 (the
+ *  "License"); you may not use this file except in compliance
+ *  with the License.  You may obtain a copy of the License at
+ *
+ *     http://www.apache.org/licenses/LICENSE-2.0
+ *
+ *  Unless required by applicable law or agreed to in writing, software
+ *  distributed under the License is distributed on an "AS IS" BASIS,
+ *  WITHOUT WARRANTIES OR CONDITIONS OF ANY KIND, either express or implied.
+ *  See the License for the specific language governing permissions and
+ *  limitations under the License.
+ */
+
+package org.apache.inlong.sort.protocol.constant;
+
+import java.util.Collections;
+import java.util.HashMap;
+import java.util.Map;
+
+public class DLCConstant {
+    /**
+     * DLC internet access domain name.
+     */
+    public static final String DLC_ENDPOINT = "dlc.tencentcloudapi.com";
+    // ============================== DLC AUTH PARAMS(Required) =====================================
+    /**
+     * dlc account region
+     */
+    public static final String DLC_REGION = "qcloud.dlc.region";
+    /**
+     * dlc account secret id
+     */
+    public static final String DLC_SECRET_ID = "qcloud.dlc.secret-id";
+    /**
+     * dlc account secret key
+     */
+    public static final String DLC_SECRET_KEY = "qcloud.dlc.secret-key";
+    /**
+     * Current user appid.
+     */
+    public static final String DLC_USER_APPID = "qcloud.dlc.user.appid";
+    /**
+     * Managed account uid.
+     */
+    public static final String DLC_MANAGED_ACCOUNT_UID = "qcloud.dlc.managed.account.uid";
+    /**
+     * dlc jdbc url(optional)
+     */
+    public static final String DLC_JDBC_URL = "qcloud.dlc.jdbc.url";
+
+    // ============================== FS CREDENTIALS AUTH PARAMS =====================================
+    public static final String FS_LAKEFS_IMPL  = "fs.lakefs.impl";
+    public static final String FS_COS_IMPL  = "fs.cosn.impl";
+    public static final String FS_COS_AUTH_PROVIDER  = "fs.cosn.credentials.provider";
+    public static final String FS_COS_REGION  = "fs.cosn.userinfo.region";
+    public static final String FS_COS_SECRET_ID  = "fs.cosn.userinfo.secretId";
+    public static final String FS_COS_SECRET_KEY  = "fs.cosn.userinfo.secretKey";
+
+    public static final String FS_AUTH_DLC_SECRET_ID = "service.secret.id";
+    public static final String FS_AUTH_DLC_SECRET_KEY = "service.secret.key";
+    public static final String FS_AUTH_DLC_REGION  = "service.region";
+    public static final String FS_AUTH_DLC_ACCOUNT_APPID  = "user.appid";
+    public static final String FS_AUTH_DLC_MANAGED_ACCOUNT_UID  = "request.identity.token";
+
+    public static final String DLC_CATALOG_IMPL_CLASS =
+            "org.apache.inlong.sort.iceberg.catalog.hybris.DlcWrappedHybrisCatalog";
+    public static final Map<String, String> DLC_DEFAULT_IMPL =
+            Collections.unmodifiableMap(new HashMap<String, String>() {
+                {
+                    put(FS_LAKEFS_IMPL, "org.apache.hadoop.fs.CosFileSystem");
+                    put(FS_COS_IMPL, "org.apache.hadoop.fs.CosFileSystem");
+                    put(FS_COS_AUTH_PROVIDER, "org.apache.hadoop.fs.auth.DlcCloudCredentialsProvider");
+                }
+            });
+}