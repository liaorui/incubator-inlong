/*
 *   Licensed to the Apache Software Foundation (ASF) under one
 *   or more contributor license agreements.  See the NOTICE file
 *   distributed with this work for additional information
 *   regarding copyright ownership.  The ASF licenses this file
 *   to you under the Apache License, Version 2.0 (the
 *   "License"); you may not use this file except in compliance
 *   with the License.  You may obtain a copy of the License at
 *
 *       http://www.apache.org/licenses/LICENSE-2.0
 *
 *   Unless required by applicable law or agreed to in writing, software
 *   distributed under the License is distributed on an "AS IS" BASIS,
 *   WITHOUT WARRANTIES OR CONDITIONS OF ANY KIND, either express or implied.
 *   See the License for the specific language governing permissions and
 *   limitations under the License.
 */

package org.apache.inlong.sort.protocol.enums;

import java.util.Locale;

/**
 * kafka consumer scan startup mode enum
 */
public enum KafkaScanStartupMode {
    EARLIEST_OFFSET("earliest-offset"),
    LATEST_OFFSET("latest-offset"),
<<<<<<< HEAD
    SPECIFIC_OFFSETS("specific-offsets");
=======
    SPECIFIC_OFFSETS("specific-offsets"),
    GROUP_OFFSETS("group-offsets"),;
>>>>>>> 0cf7364c

    KafkaScanStartupMode(String value) {
        this.value = value;
    }

    private final String value;

    public String getValue() {
        return value;
    }

    public static KafkaScanStartupMode forName(String name) {
        for (KafkaScanStartupMode startupMode : values()) {
            if (startupMode.getValue().equals(name.toLowerCase(Locale.ROOT))) {
                return startupMode;
            }
        }
        throw new IllegalArgumentException(String.format("Unsupported KafkaScanStartupMode=%s for Inlong", name));
    }

}<|MERGE_RESOLUTION|>--- conflicted
+++ resolved
@@ -26,12 +26,8 @@
 public enum KafkaScanStartupMode {
     EARLIEST_OFFSET("earliest-offset"),
     LATEST_OFFSET("latest-offset"),
-<<<<<<< HEAD
-    SPECIFIC_OFFSETS("specific-offsets");
-=======
     SPECIFIC_OFFSETS("specific-offsets"),
     GROUP_OFFSETS("group-offsets"),;
->>>>>>> 0cf7364c
 
     KafkaScanStartupMode(String value) {
         this.value = value;
