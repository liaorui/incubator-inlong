--- conflicted
+++ resolved
@@ -35,6 +35,7 @@
 import org.apache.inlong.sort.protocol.node.extract.TubeMQExtractNode;
 import org.apache.inlong.sort.protocol.node.extract.DorisExtractNode;
 import org.apache.inlong.sort.protocol.node.load.ClickHouseLoadNode;
+import org.apache.inlong.sort.protocol.node.load.DLCIcebergLoadNode;
 import org.apache.inlong.sort.protocol.node.load.DorisLoadNode;
 import org.apache.inlong.sort.protocol.node.load.ElasticsearchLoadNode;
 import org.apache.inlong.sort.protocol.node.load.FileSystemLoadNode;
@@ -90,12 +91,8 @@
         @JsonSubTypes.Type(value = ElasticsearchLoadNode.class, name = "elasticsearchLoad"),
         @JsonSubTypes.Type(value = OracleLoadNode.class, name = "oracleLoad"),
         @JsonSubTypes.Type(value = GreenplumLoadNode.class, name = "greenplumLoad"),
-<<<<<<< HEAD
-        @JsonSubTypes.Type(value = DorisLoadNode.class, name = "dorisLoad"),
+        @JsonSubTypes.Type(value = DLCIcebergLoadNode.class, name = "dlcIcebergLoad"),
         @JsonSubTypes.Type(value = HudiLoadNode.class, name = "hudiLoad"),
-=======
-        @JsonSubTypes.Type(value = DLCIcebergLoadNode.class, name = "dlcIcebergLoad"),
->>>>>>> 0969223f
         @JsonSubTypes.Type(value = DorisLoadNode.class, name = "dorisLoad"),
         @JsonSubTypes.Type(value = StarRocksLoadNode.class, name = "starRocksLoad"),
 })
