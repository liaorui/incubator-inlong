--- conflicted
+++ resolved
@@ -26,10 +26,7 @@
 import org.apache.flink.shaded.jackson2.com.fasterxml.jackson.annotation.JsonTypeName;
 import org.apache.inlong.common.enums.MetaField;
 import org.apache.inlong.sort.protocol.FieldInfo;
-<<<<<<< HEAD
 import org.apache.inlong.sort.protocol.InlongMetric;
-=======
->>>>>>> 0cf7364c
 import org.apache.inlong.sort.protocol.Metadata;
 import org.apache.inlong.sort.protocol.constant.KafkaConstant;
 import org.apache.inlong.sort.protocol.enums.KafkaScanStartupMode;
@@ -56,11 +53,7 @@
 @EqualsAndHashCode(callSuper = true)
 @JsonTypeName("kafkaExtract")
 @Data
-<<<<<<< HEAD
 public class KafkaExtractNode extends ExtractNode implements InlongMetric, Metadata, Serializable {
-=======
-public class KafkaExtractNode extends ExtractNode implements Metadata, Serializable {
->>>>>>> 0cf7364c
 
     private static final long serialVersionUID = 1L;
 
@@ -85,35 +78,6 @@
 
     @JsonProperty("scanSpecificOffsets")
     private String scanSpecificOffsets;
-
-<<<<<<< HEAD
-    @JsonCreator
-=======
->>>>>>> 0cf7364c
-    public KafkaExtractNode(@JsonProperty("id") String id,
-            @JsonProperty("name") String name,
-            @JsonProperty("fields") List<FieldInfo> fields,
-            @Nullable @JsonProperty("watermarkField") WatermarkField watermarkField,
-            @JsonProperty("properties") Map<String, String> properties,
-            @Nonnull @JsonProperty("topic") String topic,
-            @Nonnull @JsonProperty("bootstrapServers") String bootstrapServers,
-            @Nonnull @JsonProperty("format") Format format,
-            @JsonProperty("scanStartupMode") KafkaScanStartupMode kafkaScanStartupMode,
-            @JsonProperty("primaryKey") String primaryKey,
-            @JsonProperty("groupId") String groupId,
-            @JsonProperty("scanSpecificOffsets") String scanSpecificOffsets) {
-        super(id, name, fields, watermarkField, properties);
-        this.topic = Preconditions.checkNotNull(topic, "kafka topic is empty");
-        this.bootstrapServers = Preconditions.checkNotNull(bootstrapServers, "kafka bootstrapServers is empty");
-        this.format = Preconditions.checkNotNull(format, "kafka format is empty");
-        this.kafkaScanStartupMode = Preconditions.checkNotNull(kafkaScanStartupMode, "kafka scanStartupMode is empty");
-        this.primaryKey = primaryKey;
-        this.groupId = groupId;
-        if (kafkaScanStartupMode == KafkaScanStartupMode.SPECIFIC_OFFSETS) {
-            Preconditions.checkArgument(StringUtils.isNotEmpty(scanSpecificOffsets), "scanSpecificOffsets is empty");
-            this.scanSpecificOffsets = scanSpecificOffsets;
-        }
-    }
 
     @JsonCreator
     public KafkaExtractNode(@JsonProperty("id") String id,
@@ -166,13 +130,10 @@
         } else if (format instanceof CanalJsonFormat || format instanceof DebeziumJsonFormat) {
             options.put(KafkaConstant.CONNECTOR, KafkaConstant.KAFKA);
             options.put(KafkaConstant.SCAN_STARTUP_MODE, kafkaScanStartupMode.getValue());
-<<<<<<< HEAD
             options.put(KafkaConstant.SCAN_STARTUP_SPECIFIC_OFFSETS, scanSpecificOffsets);
-=======
             if (StringUtils.isNotEmpty(scanSpecificOffsets)) {
                 options.put(KafkaConstant.SCAN_STARTUP_SPECIFIC_OFFSETS, scanSpecificOffsets);
             }
->>>>>>> 0cf7364c
             options.putAll(format.generateOptions(false));
         } else {
             throw new IllegalArgumentException("kafka extract node format is IllegalArgument");
