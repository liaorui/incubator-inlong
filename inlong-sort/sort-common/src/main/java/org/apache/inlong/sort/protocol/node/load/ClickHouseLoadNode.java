--- conflicted
+++ resolved
@@ -1,237 +1,123 @@
-<<<<<<< HEAD
-/*
- *  Licensed to the Apache Software Foundation (ASF) under one
- *  or more contributor license agreements.  See the NOTICE file
- *  distributed with this work for additional information
- *  regarding copyright ownership.  The ASF licenses this file
- *  to you under the Apache License, Version 2.0 (the
- *  "License"); you may not use this file except in compliance
- *  with the License.  You may obtain a copy of the License at
- *
- *     http://www.apache.org/licenses/LICENSE-2.0
- *
- *  Unless required by applicable law or agreed to in writing, software
- *  distributed under the License is distributed on an "AS IS" BASIS,
- *  WITHOUT WARRANTIES OR CONDITIONS OF ANY KIND, either express or implied.
- *  See the License for the specific language governing permissions and
- *  limitations under the License.
- */
-
-package org.apache.inlong.sort.protocol.node.load;
-
-import com.google.common.base.Preconditions;
-import lombok.Data;
-import lombok.EqualsAndHashCode;
-import lombok.NoArgsConstructor;
-import org.apache.flink.shaded.jackson2.com.fasterxml.jackson.annotation.JsonCreator;
-import org.apache.flink.shaded.jackson2.com.fasterxml.jackson.annotation.JsonProperty;
-import org.apache.flink.shaded.jackson2.com.fasterxml.jackson.annotation.JsonTypeName;
-import org.apache.inlong.sort.protocol.FieldInfo;
-import org.apache.inlong.sort.protocol.InlongMetric;
-import org.apache.inlong.sort.protocol.enums.FilterStrategy;
-import org.apache.inlong.sort.protocol.node.LoadNode;
-import org.apache.inlong.sort.protocol.transformation.FieldRelation;
-import org.apache.inlong.sort.protocol.transformation.FilterFunction;
-
-import javax.annotation.Nonnull;
-import javax.annotation.Nullable;
-import java.io.Serializable;
-import java.util.List;
-import java.util.Map;
-
-/**
- * clickHouse update operations is heavy, it will takes precedence over all others operation to execute, so it has a
- * poor performance. It is more suitable for batch scenes but not streaming scenes where operations are performed
- * frequently.
- */
-@EqualsAndHashCode(callSuper = true)
-@JsonTypeName("clickHouseLoad")
-@Data
-@NoArgsConstructor
-public class ClickHouseLoadNode extends LoadNode implements InlongMetric, Serializable {
-
-    private static final long serialVersionUID = -1L;
-
-    @JsonProperty("tableName")
-    @Nonnull
-    private String tableName;
-
-    @JsonProperty("url")
-    @Nonnull
-    private String url;
-
-    @JsonProperty("userName")
-    @Nonnull
-    private String userName;
-
-    @JsonProperty("passWord")
-    @Nonnull
-    private String password;
-
-    @JsonProperty("primaryKey")
-    private String primaryKey;
-
-    @JsonCreator
-    public ClickHouseLoadNode(@JsonProperty("id") String id,
-            @JsonProperty("name") String name,
-            @JsonProperty("fields") List<FieldInfo> fields,
-            @JsonProperty("fieldRelations") List<FieldRelation> fieldRelations,
-            @JsonProperty("filters") List<FilterFunction> filters,
-            @JsonProperty("filterStrategy") FilterStrategy filterStrategy,
-            @Nullable @JsonProperty("sinkParallelism") Integer sinkParallelism,
-            @JsonProperty("properties") Map<String, String> properties,
-            @Nonnull @JsonProperty("tableName") String tableName,
-            @Nonnull @JsonProperty("url") String url,
-            @Nonnull @JsonProperty("userName") String userName,
-            @Nonnull @JsonProperty("passWord") String password,
-            @JsonProperty("primaryKey") String primaryKey
-    ) {
-        super(id, name, fields, fieldRelations, filters, filterStrategy, sinkParallelism, properties);
-        this.tableName = Preconditions.checkNotNull(tableName, "table name is null");
-        this.url = Preconditions.checkNotNull(url, "url is null");
-        this.userName = Preconditions.checkNotNull(userName, "userName is null");
-        this.password = Preconditions.checkNotNull(password, "password is null");
-        this.primaryKey = primaryKey;
-    }
-
-    @Override
-    public Map<String, String> tableOptions() {
-        Map<String, String> options = super.tableOptions();
-        options.put("connector", "jdbc-inlong");
-        options.put("dialect-impl", "org.apache.inlong.sort.jdbc.dialect.ClickHouseDialect");
-        options.put("url", url);
-        options.put("table-name", tableName);
-        options.put("username", userName);
-        options.put("password", password);
-        return options;
-    }
-
-    @Override
-    public String genTableName() {
-        return tableName;
-    }
-
-    @Override
-    public String getPrimaryKey() {
-        return primaryKey;
-    }
-
-    @Override
-    public List<FieldInfo> getPartitionFields() {
-        return super.getPartitionFields();
-    }
-
-}
-=======
-/*
- *  Licensed to the Apache Software Foundation (ASF) under one
- *  or more contributor license agreements.  See the NOTICE file
- *  distributed with this work for additional information
- *  regarding copyright ownership.  The ASF licenses this file
- *  to you under the Apache License, Version 2.0 (the
- *  "License"); you may not use this file except in compliance
- *  with the License.  You may obtain a copy of the License at
- *
- *     http://www.apache.org/licenses/LICENSE-2.0
- *
- *  Unless required by applicable law or agreed to in writing, software
- *  distributed under the License is distributed on an "AS IS" BASIS,
- *  WITHOUT WARRANTIES OR CONDITIONS OF ANY KIND, either express or implied.
- *  See the License for the specific language governing permissions and
- *  limitations under the License.
- */
-
-package org.apache.inlong.sort.protocol.node.load;
-
-import com.google.common.base.Preconditions;
-import lombok.Data;
-import lombok.EqualsAndHashCode;
-import lombok.NoArgsConstructor;
-import org.apache.flink.shaded.jackson2.com.fasterxml.jackson.annotation.JsonCreator;
-import org.apache.flink.shaded.jackson2.com.fasterxml.jackson.annotation.JsonProperty;
-import org.apache.flink.shaded.jackson2.com.fasterxml.jackson.annotation.JsonTypeName;
-import org.apache.inlong.sort.protocol.FieldInfo;
-import org.apache.inlong.sort.protocol.enums.FilterStrategy;
-import org.apache.inlong.sort.protocol.node.LoadNode;
-import org.apache.inlong.sort.protocol.transformation.FieldRelation;
-import org.apache.inlong.sort.protocol.transformation.FilterFunction;
-
-import javax.annotation.Nonnull;
-import javax.annotation.Nullable;
-import java.io.Serializable;
-import java.util.List;
-import java.util.Map;
-
-@EqualsAndHashCode(callSuper = true)
-@JsonTypeName("clickHouseLoad")
-@Data
-@NoArgsConstructor
-public class ClickHouseLoadNode extends LoadNode implements Serializable {
-
-    private static final long serialVersionUID = -1L;
-
-    @JsonProperty("tableName")
-    @Nonnull
-    private String tableName;
-
-    @JsonProperty("url")
-    @Nonnull
-    private String url;
-
-    @JsonProperty("userName")
-    @Nonnull
-    private String userName;
-
-    @JsonProperty("passWord")
-    @Nonnull
-    private String password;
-
-    @JsonCreator
-    public ClickHouseLoadNode(@JsonProperty("id") String id,
-            @JsonProperty("name") String name,
-            @JsonProperty("fields") List<FieldInfo> fields,
-            @JsonProperty("fieldRelations") List<FieldRelation> fieldRelations,
-            @JsonProperty("filters") List<FilterFunction> filters,
-            @JsonProperty("filterStrategy") FilterStrategy filterStrategy,
-            @Nullable @JsonProperty("sinkParallelism") Integer sinkParallelism,
-            @JsonProperty("properties") Map<String, String> properties,
-            @Nonnull @JsonProperty("tableName") String tableName,
-            @Nonnull @JsonProperty("url") String url,
-            @Nonnull @JsonProperty("userName") String userName,
-            @Nonnull @JsonProperty("passWord") String password) {
-        super(id, name, fields, fieldRelations, filters, filterStrategy, sinkParallelism, properties);
-        this.tableName = Preconditions.checkNotNull(tableName, "table name is null");
-        this.url = Preconditions.checkNotNull(url, "url is null");
-        this.userName = Preconditions.checkNotNull(userName, "userName is null");
-        this.password = Preconditions.checkNotNull(password, "password is null");
-    }
-
-    @Override
-    public Map<String, String> tableOptions() {
-        Map<String, String> options = super.tableOptions();
-        options.put("connector", "jdbc-inlong");
-        options.put("dialect-impl", "org.apache.inlong.sort.jdbc.dialect.ClickHouseDialect");
-        options.put("url", url);
-        options.put("table-name", tableName);
-        options.put("username", userName);
-        options.put("password", password);
-        return options;
-    }
-
-    @Override
-    public String genTableName() {
-        return tableName;
-    }
-
-    @Override
-    public String getPrimaryKey() {
-        return super.getPrimaryKey();
-    }
-
-    @Override
-    public List<FieldInfo> getPartitionFields() {
-        return super.getPartitionFields();
-    }
-
-}
->>>>>>> 0cf7364c
+/*
+ *  Licensed to the Apache Software Foundation (ASF) under one
+ *  or more contributor license agreements.  See the NOTICE file
+ *  distributed with this work for additional information
+ *  regarding copyright ownership.  The ASF licenses this file
+ *  to you under the Apache License, Version 2.0 (the
+ *  "License"); you may not use this file except in compliance
+ *  with the License.  You may obtain a copy of the License at
+ *
+ *     http://www.apache.org/licenses/LICENSE-2.0
+ *
+ *  Unless required by applicable law or agreed to in writing, software
+ *  distributed under the License is distributed on an "AS IS" BASIS,
+ *  WITHOUT WARRANTIES OR CONDITIONS OF ANY KIND, either express or implied.
+ *  See the License for the specific language governing permissions and
+ *  limitations under the License.
+ */
+
+package org.apache.inlong.sort.protocol.node.load;
+
+import com.google.common.base.Preconditions;
+import lombok.Data;
+import lombok.EqualsAndHashCode;
+import lombok.NoArgsConstructor;
+import org.apache.flink.shaded.jackson2.com.fasterxml.jackson.annotation.JsonCreator;
+import org.apache.flink.shaded.jackson2.com.fasterxml.jackson.annotation.JsonProperty;
+import org.apache.flink.shaded.jackson2.com.fasterxml.jackson.annotation.JsonTypeName;
+import org.apache.inlong.sort.protocol.FieldInfo;
+import org.apache.inlong.sort.protocol.InlongMetric;
+import org.apache.inlong.sort.protocol.enums.FilterStrategy;
+import org.apache.inlong.sort.protocol.node.LoadNode;
+import org.apache.inlong.sort.protocol.transformation.FieldRelation;
+import org.apache.inlong.sort.protocol.transformation.FilterFunction;
+
+import javax.annotation.Nonnull;
+import javax.annotation.Nullable;
+import java.io.Serializable;
+import java.util.List;
+import java.util.Map;
+
+/**
+ * clickHouse update operations is heavy, it will takes precedence over all others operation to execute, so it has a
+ * poor performance. It is more suitable for batch scenes but not streaming scenes where operations are performed
+ * frequently.
+ */
+@EqualsAndHashCode(callSuper = true)
+@JsonTypeName("clickHouseLoad")
+@Data
+@NoArgsConstructor
+public class ClickHouseLoadNode extends LoadNode implements InlongMetric, Serializable {
+
+    private static final long serialVersionUID = -1L;
+
+    @JsonProperty("tableName")
+    @Nonnull
+    private String tableName;
+
+    @JsonProperty("url")
+    @Nonnull
+    private String url;
+
+    @JsonProperty("userName")
+    @Nonnull
+    private String userName;
+
+    @JsonProperty("passWord")
+    @Nonnull
+    private String password;
+
+    @JsonProperty("primaryKey")
+    private String primaryKey;
+
+    @JsonCreator
+    public ClickHouseLoadNode(@JsonProperty("id") String id,
+            @JsonProperty("name") String name,
+            @JsonProperty("fields") List<FieldInfo> fields,
+            @JsonProperty("fieldRelations") List<FieldRelation> fieldRelations,
+            @JsonProperty("filters") List<FilterFunction> filters,
+            @JsonProperty("filterStrategy") FilterStrategy filterStrategy,
+            @Nullable @JsonProperty("sinkParallelism") Integer sinkParallelism,
+            @JsonProperty("properties") Map<String, String> properties,
+            @Nonnull @JsonProperty("tableName") String tableName,
+            @Nonnull @JsonProperty("url") String url,
+            @Nonnull @JsonProperty("userName") String userName,
+            @Nonnull @JsonProperty("passWord") String password,
+            @JsonProperty("primaryKey") String primaryKey
+    ) {
+        super(id, name, fields, fieldRelations, filters, filterStrategy, sinkParallelism, properties);
+        this.tableName = Preconditions.checkNotNull(tableName, "table name is null");
+        this.url = Preconditions.checkNotNull(url, "url is null");
+        this.userName = Preconditions.checkNotNull(userName, "userName is null");
+        this.password = Preconditions.checkNotNull(password, "password is null");
+        this.primaryKey = primaryKey;
+    }
+
+    @Override
+    public Map<String, String> tableOptions() {
+        Map<String, String> options = super.tableOptions();
+        options.put("connector", "jdbc-inlong");
+        options.put("dialect-impl", "org.apache.inlong.sort.jdbc.dialect.ClickHouseDialect");
+        options.put("url", url);
+        options.put("table-name", tableName);
+        options.put("username", userName);
+        options.put("password", password);
+        return options;
+    }
+
+    @Override
+    public String genTableName() {
+        return tableName;
+    }
+
+    @Override
+    public String getPrimaryKey() {
+        return primaryKey;
+    }
+
+    @Override
+    public List<FieldInfo> getPartitionFields() {
+        return super.getPartitionFields();
+    }
+
+}