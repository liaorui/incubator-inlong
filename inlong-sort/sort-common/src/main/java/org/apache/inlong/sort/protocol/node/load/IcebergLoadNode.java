--- conflicted
+++ resolved
@@ -1,4 +1,3 @@
-<<<<<<< HEAD
 /*
  *  Licensed to the Apache Software Foundation (ASF) under one
  *  or more contributor license agreements.  See the NOTICE file
@@ -128,134 +127,4 @@
         return super.getPartitionFields();
     }
 
-}
-=======
-/*
- *  Licensed to the Apache Software Foundation (ASF) under one
- *  or more contributor license agreements.  See the NOTICE file
- *  distributed with this work for additional information
- *  regarding copyright ownership.  The ASF licenses this file
- *  to you under the Apache License, Version 2.0 (the
- *  "License"); you may not use this file except in compliance
- *  with the License.  You may obtain a copy of the License at
- *
- *     http://www.apache.org/licenses/LICENSE-2.0
- *
- *  Unless required by applicable law or agreed to in writing, software
- *  distributed under the License is distributed on an "AS IS" BASIS,
- *  WITHOUT WARRANTIES OR CONDITIONS OF ANY KIND, either express or implied.
- *  See the License for the specific language governing permissions and
- *  limitations under the License.
- */
-
-package org.apache.inlong.sort.protocol.node.load;
-
-import com.google.common.base.Preconditions;
-import lombok.Data;
-import lombok.EqualsAndHashCode;
-import lombok.NoArgsConstructor;
-import org.apache.flink.shaded.jackson2.com.fasterxml.jackson.annotation.JsonCreator;
-import org.apache.flink.shaded.jackson2.com.fasterxml.jackson.annotation.JsonProperty;
-import org.apache.flink.shaded.jackson2.com.fasterxml.jackson.annotation.JsonTypeName;
-import org.apache.inlong.sort.protocol.FieldInfo;
-import org.apache.inlong.sort.protocol.constant.IcebergConstant.CatalogType;
-import org.apache.inlong.sort.protocol.enums.FilterStrategy;
-import org.apache.inlong.sort.protocol.node.LoadNode;
-import org.apache.inlong.sort.protocol.transformation.FieldRelation;
-import org.apache.inlong.sort.protocol.transformation.FilterFunction;
-
-import javax.annotation.Nonnull;
-import javax.annotation.Nullable;
-import java.io.Serializable;
-import java.util.List;
-import java.util.Map;
-
-@JsonTypeName("icebergLoad")
-@Data
-@NoArgsConstructor
-@EqualsAndHashCode(callSuper = true)
-public class IcebergLoadNode extends LoadNode implements Serializable {
-
-    private static final long serialVersionUID = -1L;
-
-    @JsonProperty("tableName")
-    @Nonnull
-    private String tableName;
-
-    @JsonProperty("dbName")
-    @Nonnull
-    private String dbName;
-
-    @JsonProperty("primaryKey")
-    private String primaryKey;
-
-    @JsonProperty("catalogType")
-    private CatalogType catalogType;
-
-    @JsonProperty("uri")
-    private String uri;
-
-    @JsonProperty("warehouse")
-    private String warehouse;
-
-    @JsonCreator
-    public IcebergLoadNode(@JsonProperty("id") String id,
-            @JsonProperty("name") String name,
-            @JsonProperty("fields") List<FieldInfo> fields,
-            @JsonProperty("fieldRelations") List<FieldRelation> fieldRelations,
-            @JsonProperty("filters") List<FilterFunction> filters,
-            @JsonProperty("filterStrategy") FilterStrategy filterStrategy,
-            @Nullable @JsonProperty("sinkParallelism") Integer sinkParallelism,
-            @JsonProperty("properties") Map<String, String> properties,
-            @Nonnull @JsonProperty("dbName") String dbName,
-            @Nonnull @JsonProperty("tableName") String tableName,
-            @JsonProperty("primaryKey") String primaryKey,
-            @JsonProperty("catalogType") CatalogType catalogType,
-            @JsonProperty("uri") String uri,
-            @JsonProperty("warehouse") String warehouse) {
-        super(id, name, fields, fieldRelations, filters, filterStrategy, sinkParallelism, properties);
-        this.tableName = Preconditions.checkNotNull(tableName, "table name is null");
-        this.dbName = Preconditions.checkNotNull(dbName, "db name is null");
-        this.primaryKey = primaryKey;
-        this.catalogType = catalogType == null ? CatalogType.HIVE : catalogType;
-        this.uri = uri;
-        this.warehouse = warehouse;
-    }
-
-    @Override
-    public Map<String, String> tableOptions() {
-        Map<String, String> options = super.tableOptions();
-        options.put("connector", "iceberg-inlong");
-        // for test sink.ignore.changelog
-        // options.put("sink.ignore.changelog", "true");
-        options.put("catalog-database", dbName);
-        options.put("catalog-table", tableName);
-        options.put("default-database", dbName);
-        options.put("catalog-type", catalogType.name());
-        options.put("catalog-name", catalogType.name());
-        if (null != uri) {
-            options.put("uri", uri);
-        }
-        if (null != warehouse) {
-            options.put("warehouse", warehouse);
-        }
-        return options;
-    }
-
-    @Override
-    public String genTableName() {
-        return tableName;
-    }
-
-    @Override
-    public String getPrimaryKey() {
-        return primaryKey;
-    }
-
-    @Override
-    public List<FieldInfo> getPartitionFields() {
-        return super.getPartitionFields();
-    }
-
-}
->>>>>>> 0cf7364c
+}