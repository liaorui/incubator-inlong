--- conflicted
+++ resolved
@@ -140,6 +140,7 @@
     private final String tablePattern;
     private final String dynamicSchemaFormat;
     private final boolean ignoreSingleTableErrors;
+    private final SchemaUpdateExceptionPolicy schemaUpdatePolicy;
     private long batchBytes = 0L;
     private int size;
     private DorisStreamLoad dorisStreamLoad;
@@ -158,14 +159,8 @@
     private String lineDelimiter;
     private String columns;
     private final LogicalType[] logicalTypes;
-<<<<<<< HEAD
-    private final DirtyOptions dirtyOptions = null;
-    private @Nullable final DirtySink<Object> dirtySink = null;
-    private final SchemaUpdateExceptionPolicy schemaUpdatePolicy;
-=======
     private final DirtyOptions dirtyOptions;
     private @Nullable final DirtySink<Object> dirtySink;
->>>>>>> 42f028a8
 
     public DorisDynamicSchemaOutputFormat(DorisOptions option,
             DorisReadOptions readOptions,
@@ -180,51 +175,13 @@
             SchemaUpdateExceptionPolicy schemaUpdatePolicy,
             String inlongMetric,
             String auditHostAndPorts,
-<<<<<<< HEAD
-            boolean multipleSink) {
-        this.options = option;
-        this.readOptions = readOptions;
-        this.executionOptions = executionOptions;
-        this.tableIdentifier = null;
-        this.dynamicSchemaFormat = dynamicSchemaFormat;
-        this.databasePattern = databasePattern;
-        this.tablePattern = tablePattern;
-        this.ignoreSingleTableErrors = ignoreSingleTableErrors;
-        this.schemaUpdatePolicy = schemaUpdatePolicy;
-        this.fieldNames = null;
-        this.multipleSink = multipleSink;
-        this.inlongMetric = inlongMetric;
-        this.auditHostAndPorts = auditHostAndPorts;
-        this.logicalTypes = new LogicalType[0];
-        handleStreamLoadProp();
-    }
-
-    public DorisDynamicSchemaOutputFormat(DorisOptions option,
-            DorisReadOptions readOptions,
-            DorisExecutionOptions executionOptions,
-            String tableIdentifier,
-            LogicalType[] logicalTypes,
-            String[] fieldNames,
-            String inlongMetric,
-            String auditHostAndPorts,
-            boolean multipleSink) {
-=======
             boolean multipleSink,
             DirtyOptions dirtyOptions,
             @Nullable DirtySink<Object> dirtySink) {
->>>>>>> 42f028a8
         this.options = option;
         this.readOptions = readOptions;
         this.executionOptions = executionOptions;
         this.tableIdentifier = tableIdentifier;
-<<<<<<< HEAD
-        this.dynamicSchemaFormat = null;
-        this.databasePattern = null;
-        this.tablePattern = null;
-        this.ignoreSingleTableErrors = true;
-        this.schemaUpdatePolicy = null;
-=======
->>>>>>> 42f028a8
         this.fieldNames = fieldNames;
         this.multipleSink = multipleSink;
         this.inlongMetric = inlongMetric;
@@ -234,8 +191,10 @@
         this.databasePattern = databasePattern;
         this.tablePattern = tablePattern;
         this.ignoreSingleTableErrors = ignoreSingleTableErrors;
+        this.schemaUpdatePolicy = schemaUpdatePolicy;
         this.dirtyOptions = dirtyOptions;
         this.dirtySink = dirtySink;
+
         handleStreamLoadProp();
     }
 
@@ -1035,23 +994,16 @@
         public DorisDynamicSchemaOutputFormat build() {
             LogicalType[] logicalTypes = null;
             if (!multipleSink) {
-<<<<<<< HEAD
-                LogicalType[] logicalTypes = Arrays.stream(fieldDataTypes).map(DataType::getLogicalType)
-                        .toArray(LogicalType[]::new);
-
-                return new DorisDynamicSchemaOutputFormat(optionsBuilder.setTableIdentifier(tableIdentifier).build(),
-                        readOptions,
-                        executionOptions,
-                        tableIdentifier,
-                        logicalTypes,
-                        fieldNames,
-                        inlongMetric,
-                        auditHostAndPorts,
-                        multipleSink);
-            }
-            return new DorisDynamicSchemaOutputFormat(optionsBuilder.build(),
+                logicalTypes = Arrays.stream(fieldDataTypes)
+                        .map(DataType::getLogicalType).toArray(LogicalType[]::new);
+            }
+            return new DorisDynamicSchemaOutputFormat(
+                    optionsBuilder.setTableIdentifier(tableIdentifier).build(),
                     readOptions,
                     executionOptions,
+                    tableIdentifier,
+                    logicalTypes,
+                    fieldNames,
                     dynamicSchemaFormat,
                     databasePattern,
                     tablePattern,
@@ -1059,16 +1011,9 @@
                     schemaUpdatePolicy,
                     inlongMetric,
                     auditHostAndPorts,
-                    multipleSink);
-=======
-                logicalTypes = Arrays.stream(fieldDataTypes)
-                        .map(DataType::getLogicalType).toArray(LogicalType[]::new);
-            }
-            return new DorisDynamicSchemaOutputFormat(
-                    optionsBuilder.setTableIdentifier(tableIdentifier).build(), readOptions, executionOptions,
-                    tableIdentifier, logicalTypes, fieldNames, dynamicSchemaFormat, databasePattern, tablePattern,
-                    ignoreSingleTableErrors, inlongMetric, auditHostAndPorts, multipleSink, dirtyOptions, dirtySink);
->>>>>>> 42f028a8
+                    multipleSink,
+                    dirtyOptions,
+                    dirtySink);
         }
     }
 }