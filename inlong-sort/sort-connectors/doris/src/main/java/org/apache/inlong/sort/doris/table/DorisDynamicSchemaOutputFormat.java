/*
 * Licensed to the Apache Software Foundation (ASF) under one or more
 * contributor license agreements. See the NOTICE file distributed with
 * this work for additional information regarding copyright ownership.
 * The ASF licenses this file to You under the Apache License, Version 2.0
 * (the "License"); you may not use this file except in compliance with
 * the License. You may obtain a copy of the License at
 *
 * http://www.apache.org/licenses/LICENSE-2.0
 *
 * Unless required by applicable law or agreed to in writing, software
 * distributed under the License is distributed on an "AS IS" BASIS,
 * WITHOUT WARRANTIES OR CONDITIONS OF ANY KIND, either express or implied.
 * See the License for the specific language governing permissions and
 * limitations under the License.
 */

package org.apache.inlong.sort.doris.table;

import java.util.LinkedHashSet;
import java.util.Set;
import org.apache.commons.lang3.StringUtils;
import org.apache.doris.flink.cfg.DorisExecutionOptions;
import org.apache.doris.flink.cfg.DorisOptions;
import org.apache.doris.flink.cfg.DorisReadOptions;
import org.apache.doris.flink.exception.DorisException;
import org.apache.doris.flink.exception.StreamLoadException;
import org.apache.doris.flink.rest.RestService;
import org.apache.doris.flink.rest.models.Schema;
import org.apache.doris.shaded.com.fasterxml.jackson.core.JsonProcessingException;
import org.apache.doris.shaded.com.fasterxml.jackson.databind.ObjectMapper;
import org.apache.flink.api.common.io.RichOutputFormat;
import org.apache.flink.api.common.state.ListState;
import org.apache.flink.api.common.state.ListStateDescriptor;
import org.apache.flink.api.common.typeinfo.TypeHint;
import org.apache.flink.api.common.typeinfo.TypeInformation;
import org.apache.flink.configuration.Configuration;
import org.apache.flink.runtime.state.FunctionInitializationContext;
import org.apache.flink.runtime.state.FunctionSnapshotContext;
import org.apache.flink.runtime.util.ExecutorThreadFactory;
import org.apache.flink.shaded.jackson2.com.fasterxml.jackson.databind.JsonNode;
import org.apache.flink.table.data.RowData;
import org.apache.flink.table.types.DataType;
import org.apache.flink.table.types.logical.LogicalType;
import org.apache.flink.table.types.logical.RowType;
import org.apache.flink.types.RowKind;
import org.apache.flink.util.Preconditions;
import org.apache.inlong.sort.base.dirty.DirtyData;
import org.apache.inlong.sort.base.dirty.DirtyOptions;
import org.apache.inlong.sort.base.dirty.DirtyType;
import org.apache.inlong.sort.base.dirty.sink.DirtySink;
import org.apache.inlong.sort.base.format.DynamicSchemaFormatFactory;
import org.apache.inlong.sort.base.format.JsonDynamicSchemaFormat;
import org.apache.inlong.sort.base.metric.MetricOption;
import org.apache.inlong.sort.base.metric.MetricState;
import org.apache.inlong.sort.base.metric.sub.SinkTableMetricData;
import org.apache.inlong.sort.base.util.MetricStateUtils;
import org.apache.inlong.sort.doris.model.RespContent;
import org.apache.inlong.sort.doris.util.DorisParseUtils;
import org.slf4j.Logger;
import org.slf4j.LoggerFactory;

import javax.annotation.Nullable;
import java.io.IOException;
import java.nio.charset.StandardCharsets;
import java.util.ArrayList;
import java.util.Arrays;
import java.util.HashMap;
import java.util.Iterator;
import java.util.List;
import java.util.Map;
import java.util.Map.Entry;
import java.util.Properties;
import java.util.StringJoiner;
import java.util.concurrent.ScheduledExecutorService;
import java.util.concurrent.ScheduledFuture;
import java.util.concurrent.ScheduledThreadPoolExecutor;
import java.util.concurrent.TimeUnit;
import java.util.concurrent.atomic.AtomicLong;
import java.util.stream.Collectors;

import static org.apache.inlong.sort.base.Constants.DIRTY_BYTES_OUT;
import static org.apache.inlong.sort.base.Constants.DIRTY_RECORDS_OUT;
import static org.apache.inlong.sort.base.Constants.INLONG_METRIC_STATE_NAME;
import static org.apache.inlong.sort.base.Constants.NUM_BYTES_OUT;
import static org.apache.inlong.sort.base.Constants.NUM_RECORDS_OUT;

/**
 * DorisDynamicSchemaOutputFormat, copy from {@link org.apache.doris.flink.table.DorisDynamicOutputFormat}
 * It is used in the multiple sink scenario, in this scenario, we directly convert the data format by
 * 'sink.multiple.format' in the data stream to doris json that is used to load
 */
public class DorisDynamicSchemaOutputFormat<T> extends RichOutputFormat<T> {

    private static final long serialVersionUID = 1L;
    private static final Logger LOG = LoggerFactory.getLogger(DorisDynamicSchemaOutputFormat.class);
    private static final ObjectMapper OBJECT_MAPPER = new ObjectMapper();
    private static final String COLUMNS_KEY = "columns";
    private static final String DORIS_DELETE_SIGN = "__DORIS_DELETE_SIGN__";
    /**
     * Mark the record for delete
     */
    private static final String DORIS_DELETE_TRUE = "1";
    /**
     * Mark the record for not delete
     */
    private static final String DORIS_DELETE_FALSE = "0";
<<<<<<< HEAD
=======
    private static final String FORMAT_JSON_VALUE = "json";
    private static final String FORMAT_CSV_VALUE = "csv";
    private static final String FORMAT_KEY = "format";
>>>>>>> bb6810e9
    private static final String FIELD_DELIMITER_KEY = "column_separator";
    private static final String FIELD_DELIMITER_DEFAULT = "\t";
    private static final String LINE_DELIMITER_KEY = "line_delimiter";
    private static final String LINE_DELIMITER_DEFAULT = "\n";
    private static final String NULL_VALUE = "\\N";
    private static final String ESCAPE_DELIMITERS_KEY = "escape_delimiters";
    private static final String ESCAPE_DELIMITERS_DEFAULT = "false";
    private static final String UNIQUE_KEYS_TYPE = "UNIQUE_KEYS";
    @SuppressWarnings({"rawtypes"})
    private final Map<String, List> batchMap = new HashMap<>();
    private final Map<String, String> columnsMap = new HashMap<>();
    private final List<String> errorTables = new ArrayList<>();
    private final DorisOptions options;
    private final DorisReadOptions readOptions;
    private final DorisExecutionOptions executionOptions;
    private final Map<String, Exception> flushExceptionMap = new HashMap<>();
    private final AtomicLong readInNum = new AtomicLong(0);
    private final AtomicLong writeOutNum = new AtomicLong(0);
    private final AtomicLong errorNum = new AtomicLong(0);
    private final AtomicLong ddlNum = new AtomicLong(0);
    private final String inlongMetric;
    private final String auditHostAndPorts;
    private final boolean multipleSink;
    private final String tableIdentifier;
    private final String databasePattern;
    private final String tablePattern;
    private final String dynamicSchemaFormat;
    private final boolean ignoreSingleTableErrors;
    private long batchBytes = 0L;
    private int size;
    private DorisStreamLoad dorisStreamLoad;
    private transient volatile boolean closed = false;
    private transient volatile boolean flushing = false;
    private transient ScheduledExecutorService scheduler;
    private transient ScheduledFuture<?> scheduledFuture;
    private transient JsonDynamicSchemaFormat jsonDynamicSchemaFormat;
    private transient SinkTableMetricData metricData;
    private transient ListState<MetricState> metricStateListState;
    private transient MetricState metricState;
    private final String[] fieldNames;
    private volatile boolean jsonFormat;
    private volatile RowData.FieldGetter[] fieldGetters;
    private String fieldDelimiter;
    private String lineDelimiter;
<<<<<<< HEAD
    private final LogicalType[] logicalTypes;
    private final DirtyOptions dirtyOptions;
    private @Nullable final DirtySink<Object> dirtySink;
=======
    private volatile LogicalType[] logicalTypes;
    private String columns;
>>>>>>> bb6810e9

    public DorisDynamicSchemaOutputFormat(DorisOptions option,
            DorisReadOptions readOptions,
            DorisExecutionOptions executionOptions,
            String tableIdentifier,
            LogicalType[] logicalTypes,
            String[] fieldNames,
            String dynamicSchemaFormat,
            String databasePattern,
            String tablePattern,
            boolean ignoreSingleTableErrors,
            String inlongMetric,
            String auditHostAndPorts,
<<<<<<< HEAD
            boolean multipleSink,
            DirtyOptions dirtyOptions,
            @Nullable DirtySink<Object> dirtySink) {
=======
            boolean multipleSink) {
        this.options = option;
        this.readOptions = readOptions;
        this.executionOptions = executionOptions;
        this.dynamicSchemaFormat = dynamicSchemaFormat;
        this.databasePattern = databasePattern;
        this.tablePattern = tablePattern;
        this.ignoreSingleTableErrors = ignoreSingleTableErrors;
        this.multipleSink = multipleSink;
        this.inlongMetric = inlongMetric;
        this.auditHostAndPorts = auditHostAndPorts;
        handleStreamLoadProp();
    }

    public DorisDynamicSchemaOutputFormat(DorisOptions option,
            DorisReadOptions readOptions,
            DorisExecutionOptions executionOptions,
            String tableIdentifier,
            LogicalType[] logicalTypes,
            String[] fieldNames,
            String inlongMetric,
            String auditHostAndPorts,
            boolean multipleSink) {
>>>>>>> bb6810e9
        this.options = option;
        this.readOptions = readOptions;
        this.executionOptions = executionOptions;
        this.tableIdentifier = tableIdentifier;
        this.fieldNames = fieldNames;
        this.multipleSink = multipleSink;
        this.inlongMetric = inlongMetric;
        this.auditHostAndPorts = auditHostAndPorts;
        this.logicalTypes = logicalTypes;
<<<<<<< HEAD
        this.dynamicSchemaFormat = dynamicSchemaFormat;
        this.databasePattern = databasePattern;
        this.tablePattern = tablePattern;
        this.ignoreSingleTableErrors = ignoreSingleTableErrors;
        this.dirtyOptions = dirtyOptions;
        this.dirtySink = dirtySink;
=======
        handleStreamLoadProp();
>>>>>>> bb6810e9
    }

    /**
     * A builder used to set parameters to the output format's configuration in a fluent way.
     *
     * @return builder
     */
    public static DorisDynamicSchemaOutputFormat.Builder builder() {
        return new DorisDynamicSchemaOutputFormat.Builder();
    }

    private String parseKeysType() {
        try {
            Schema schema = RestService.getSchema(options, readOptions, LOG);
            return schema.getKeysType();
        } catch (DorisException e) {
            throw new RuntimeException("Failed fetch doris table schema: " + options.getTableIdentifier());
        }
    }

    private void handleStreamLoadProp() {
        Properties props = executionOptions.getStreamLoadProp();
        boolean ifEscape = Boolean.parseBoolean(props.getProperty(ESCAPE_DELIMITERS_KEY, ESCAPE_DELIMITERS_DEFAULT));
        this.fieldDelimiter = props.getProperty(FIELD_DELIMITER_KEY, FIELD_DELIMITER_DEFAULT);
        this.lineDelimiter = props.getProperty(LINE_DELIMITER_KEY, LINE_DELIMITER_DEFAULT);
        if (ifEscape) {
            this.fieldDelimiter = DorisParseUtils.escapeString(fieldDelimiter);
            this.lineDelimiter = DorisParseUtils.escapeString(lineDelimiter);
            props.remove(ESCAPE_DELIMITERS_KEY);
        }

        // save `sink.properties.columns` parameter from options
        this.columns = (String) props.get(COLUMNS_KEY);
        // add column key when fieldNames is not empty
        if (!props.containsKey(COLUMNS_KEY) && fieldNames != null && fieldNames.length > 0) {
            String columns = Arrays.stream(fieldNames).map(item -> String.format("`%s`", item.trim().replace("`", "")))
                    .collect(Collectors.joining(","));
            props.put(COLUMNS_KEY, columns);
        }

        // if enable batch delete, the columns must add tag '__DORIS_DELETE_SIGN__'
        String columns = (String) props.get(COLUMNS_KEY);
        if (columns != null && !columns.contains(DORIS_DELETE_SIGN) && enableBatchDelete()) {
            columns = String.format("%s,%s", columns, DORIS_DELETE_SIGN);
            props.put(COLUMNS_KEY, columns);
        }
    }

    private boolean enableBatchDelete() {
        if (multipleSink) {
            return executionOptions.getEnableDelete();
        }
        try {
            Schema schema = RestService.getSchema(options, readOptions, LOG);
            return executionOptions.getEnableDelete() || UNIQUE_KEYS_TYPE.equals(schema.getKeysType());
        } catch (DorisException e) {
            throw new RuntimeException("Failed fetch doris single table schema: " + options.getTableIdentifier(), e);
        }
    }

    @Override
    public void configure(Configuration configuration) {
    }

    @Override
    public void open(int taskNumber, int numTasks) throws IOException {
        Properties loadProps = executionOptions.getStreamLoadProp();
        dorisStreamLoad = new DorisStreamLoad(getBackend(), options.getUsername(), options.getPassword(), loadProps);
        if (!multipleSink) {
            this.jsonFormat = true;
            //handleStreamLoadProp();
            this.fieldGetters = new RowData.FieldGetter[logicalTypes.length];
            for (int i = 0; i < logicalTypes.length; i++) {
                fieldGetters[i] = RowData.createFieldGetter(logicalTypes[i], i);
                if ("DATE".equalsIgnoreCase(logicalTypes[i].toString())) {
                    int finalI = i;
                    fieldGetters[i] = row -> {
                        if (row.isNullAt(finalI)) {
                            return null;
                        }
                        return DorisParseUtils.epochToDate(row.getInt(finalI));
                    };
                }
            }
        }

        if (multipleSink && StringUtils.isNotBlank(dynamicSchemaFormat)) {
            jsonDynamicSchemaFormat = (JsonDynamicSchemaFormat) DynamicSchemaFormatFactory.getFormat(
                    dynamicSchemaFormat);
        }
        MetricOption metricOption = MetricOption.builder().withInlongLabels(inlongMetric)
                .withInlongAudit(auditHostAndPorts)
                .withInitRecords(metricState != null ? metricState.getMetricValue(NUM_RECORDS_OUT) : 0L)
                .withInitBytes(metricState != null ? metricState.getMetricValue(NUM_BYTES_OUT) : 0L)
<<<<<<< HEAD
                .withInitDirtyRecords(metricState != null ? metricState.getMetricValue(DIRTY_RECORDS_OUT) : 0L)
                .withInitDirtyBytes(metricState != null ? metricState.getMetricValue(DIRTY_BYTES_OUT) : 0L)
                .withRegisterMetric(MetricOption.RegisteredMetric.ALL)
                .build();
=======
                .withRegisterMetric(MetricOption.RegisteredMetric.ALL).build();
>>>>>>> bb6810e9
        if (metricOption != null) {
            metricData = new SinkTableMetricData(metricOption, getRuntimeContext().getMetricGroup());
            if (multipleSink) {
                metricData.registerSubMetricsGroup(metricState);
            }
        }
        if (dirtySink != null) {
            try {
                dirtySink.open(new Configuration());
            } catch (Exception e) {
                throw new IOException(e);
            }
        }
        if (executionOptions.getBatchIntervalMs() != 0 && executionOptions.getBatchSize() != 1) {
            this.scheduler = new ScheduledThreadPoolExecutor(1,
                    new ExecutorThreadFactory("doris-streamload-output-format"));
            this.scheduledFuture = this.scheduler.scheduleWithFixedDelay(() -> {
                if (!closed && !flushing) {
                    flush();
                }
            }, executionOptions.getBatchIntervalMs(), executionOptions.getBatchIntervalMs(), TimeUnit.MILLISECONDS);
        }
    }

    private boolean checkFlushException(String tableIdentifier) {
        Exception ex = flushExceptionMap.get(tableIdentifier);
        if (!multipleSink || ex == null) {
            return false;
        }
        if (!ignoreSingleTableErrors) {
            throw new RuntimeException("Writing records to streamload failed, tableIdentifier=" + tableIdentifier, ex);
        }
        return true;
    }

    @Override
    public synchronized void writeRecord(T row) {
        addBatch(row);
        boolean valid = (executionOptions.getBatchSize() > 0 && size >= executionOptions.getBatchSize())
                || batchBytes >= executionOptions.getMaxBatchBytes();
        if (valid && !flushing) {
            flush();
        }
    }

    public void addSingle(T row) {
        if (row instanceof RowData) {
            try {
                RowData rowData = (RowData) row;
                Map<String, String> valueMap = new HashMap<>();
                StringJoiner value = new StringJoiner(this.fieldDelimiter);
                for (int i = 0; i < rowData.getArity() && i < fieldGetters.length; ++i) {
                    Object field = fieldGetters[i].getFieldOrNull(rowData);
                    if (jsonFormat) {
                        String data = field != null ? field.toString() : null;
                        valueMap.put(this.fieldNames[i], data);
                        batchBytes += this.fieldNames[i].getBytes(StandardCharsets.UTF_8).length;
                        if (data != null) {
                            batchBytes += data.getBytes(StandardCharsets.UTF_8).length;
                        }
                    } else {
                        String data = field != null ? field.toString() : NULL_VALUE;
                        value.add(data);
                        batchBytes += data.getBytes(StandardCharsets.UTF_8).length;
                    }
                }
                // add doris delete sign
                if (enableBatchDelete()) {
                    if (jsonFormat) {
                        valueMap.put(DORIS_DELETE_SIGN, DorisParseUtils.parseDeleteSign(rowData.getRowKind()));
                    } else {
                        value.add(DorisParseUtils.parseDeleteSign(rowData.getRowKind()));
                    }
                }
                Object data = jsonFormat ? valueMap : value.toString();
                List mapData = batchMap.getOrDefault(tableIdentifier, new ArrayList<String>());
                mapData.add(data);
                batchMap.putIfAbsent(tableIdentifier, mapData);
            } catch (Exception e) {
                LOG.error(String.format("serialize error, raw data: %s", row), e);
                handleDirtyData(row, DirtyType.SERIALIZE_ERROR, e);
            }
        } else if (row instanceof String) {
            batchBytes += ((String) row).getBytes(StandardCharsets.UTF_8).length;
            List mapData = batchMap.getOrDefault(tableIdentifier, new ArrayList<String>());
            mapData.add(row);
            batchMap.putIfAbsent(tableIdentifier, mapData);
        } else {
            LOG.error(String.format("The type of element should be 'RowData' or 'String' only., raw data: %s", row));
            handleDirtyData(row, DirtyType.UNSUPPORTED_DATA_TYPE,
                    new RuntimeException("The type of element should be 'RowData' or 'String' only."));
        }

    }

    private void addBatch(T row) {
        readInNum.incrementAndGet();
        if (!multipleSink) {
            addSingle(row);
            return;
        }
        if (row instanceof RowData) {
            RowData rowData = (RowData) row;
            JsonNode rootNode;
            try {
                rootNode = jsonDynamicSchemaFormat.deserialize(rowData.getBinary(0));
            } catch (Exception e) {
                LOG.error(String.format("deserialize error, raw data: %s", new String(rowData.getBinary(0))), e);
                handleDirtyData(new String(rowData.getBinary(0)), DirtyType.DESERIALIZE_ERROR, e);
                return;
            }
            boolean isDDL = jsonDynamicSchemaFormat.extractDDLFlag(rootNode);
            if (isDDL) {
                ddlNum.incrementAndGet();
                // Ignore ddl change for now
                return;
            }
<<<<<<< HEAD
            String tableIdentifier;
            List<RowKind> rowKinds;
            JsonNode physicalData;
            JsonNode updateBeforeNode;
            List<Map<String, String>> physicalDataList;
=======
            String tableIdentifier = StringUtils.join(jsonDynamicSchemaFormat.parse(rootNode, databasePattern), ".",
                    jsonDynamicSchemaFormat.parse(rootNode, tablePattern));
            if (checkFlushException(tableIdentifier)) {
                return;
            }
            List<RowKind> rowKinds = jsonDynamicSchemaFormat.opType2RowKind(
                    jsonDynamicSchemaFormat.getOpType(rootNode));
            JsonNode physicalData = jsonDynamicSchemaFormat.getPhysicalData(rootNode);
            List<Map<String, String>> physicalDataList = jsonDynamicSchemaFormat.jsonNode2Map(physicalData);
            JsonNode updateBeforeNode = jsonDynamicSchemaFormat.getUpdateBefore(rootNode);
>>>>>>> bb6810e9
            List<Map<String, String>> updateBeforeList = null;
            try {
                tableIdentifier = StringUtils.join(
                        jsonDynamicSchemaFormat.parse(rootNode, databasePattern), ".",
                        jsonDynamicSchemaFormat.parse(rootNode, tablePattern));
                if (checkFlushException(tableIdentifier)) {
                    return;
                }
                rowKinds = Preconditions.checkNotNull(jsonDynamicSchemaFormat
                        .opType2RowKind(jsonDynamicSchemaFormat.getOpType(rootNode)));
                physicalData = Preconditions.checkNotNull(jsonDynamicSchemaFormat.getPhysicalData(rootNode));
                Preconditions.checkArgument(!physicalData.isEmpty());
                physicalDataList = Preconditions.checkNotNull(jsonDynamicSchemaFormat.jsonNode2Map(physicalData));
                updateBeforeNode = jsonDynamicSchemaFormat.getUpdateBefore(rootNode);
                if (updateBeforeNode != null) {
                    updateBeforeList = jsonDynamicSchemaFormat.jsonNode2Map(updateBeforeNode);
                }
            } catch (Exception e) {
                LOG.error(String.format("json parse error, raw data: %s", new String(rowData.getBinary(0))), e);
                handleDirtyData(new String(rowData.getBinary(0)), DirtyType.JSON_PROCESS_ERROR, e);
                return;
            }
            for (int i = 0; i < physicalDataList.size(); i++) {
                for (RowKind rowKind : rowKinds) {
                    if (updateBeforeList != null && updateBeforeList.size() > i) {
                        addRow(rowKind, rootNode, physicalData, updateBeforeNode,
                                physicalDataList.get(i), updateBeforeList.get(i));
                    } else {
                        addRow(rowKind, rootNode, physicalData, updateBeforeNode,
                                physicalDataList.get(i), null);
                    }
                }
            }
        } else {
            LOG.error(String.format("The type of element should be 'RowData' only, raw data: %s", row));
            handleDirtyData(row, DirtyType.UNSUPPORTED_DATA_TYPE,
                    new RuntimeException("The type of element should be 'RowData' only."));
        }
    }

    @SuppressWarnings({"unchecked"})
    private void addRow(RowKind rowKind, JsonNode rootNode, JsonNode physicalNode, JsonNode updateBeforeNode,
            Map<String, String> physicalData, Map<String, String> updateBeforeData) {
        switch (rowKind) {
            case INSERT:
            case UPDATE_AFTER:
                handleColumnsChange(tableIdentifier, rootNode, physicalNode);
                batchBytes += physicalData.toString().getBytes(StandardCharsets.UTF_8).length;
                size++;
                batchMap.computeIfAbsent(tableIdentifier, k -> new ArrayList<>())
                        .add(physicalData);
                if (enableBatchDelete()) {
                    physicalData.put(DORIS_DELETE_SIGN, DORIS_DELETE_FALSE);
                }
                break;
            case DELETE:
                handleColumnsChange(tableIdentifier, rootNode, physicalNode);
                batchBytes += physicalData.toString().getBytes(StandardCharsets.UTF_8).length;
                size++;
                // add doris delete sign
                if (enableBatchDelete()) {
                    physicalData.put(DORIS_DELETE_SIGN, DORIS_DELETE_TRUE);
                }
                batchMap.computeIfAbsent(tableIdentifier, k -> new ArrayList<>())
                        .add(physicalData);
                break;
            case UPDATE_BEFORE:
                if (updateBeforeData != null) {
                    handleColumnsChange(tableIdentifier, rootNode, updateBeforeNode);
                    batchBytes += updateBeforeData.toString()
                            .getBytes(StandardCharsets.UTF_8).length;
                    size++;
                    // add doris delete sign
                    if (enableBatchDelete()) {
                        updateBeforeData.put(DORIS_DELETE_SIGN, DORIS_DELETE_TRUE);
                    }
                    batchMap.computeIfAbsent(tableIdentifier, k -> new ArrayList<>())
                            .add(updateBeforeData);
                }
                break;
            default:
        }
    }

    private void handleDirtyData(Object dirtyData, DirtyType dirtyType, Exception e) {
        errorNum.incrementAndGet();
        if (!dirtyOptions.ignoreDirty()) {
            RuntimeException ex;
            if (e instanceof RuntimeException) {
                ex = (RuntimeException) e;
            } else {
                ex = new RuntimeException(e);
            }
            throw ex;
        }

        if (multipleSink) {
            handleMultipleDirtyData(dirtyData, dirtyType, e);
            return;
        }

        if (dirtySink != null) {
            DirtyData.Builder<Object> builder = DirtyData.builder();
            try {
                builder.setData(dirtyData)
                        .setDirtyType(dirtyType)
                        .setLabels(dirtyOptions.getLabels())
                        .setLogTag(dirtyOptions.getLogTag())
                        .setDirtyMessage(e.getMessage())
                        .setIdentifier(dirtyOptions.getIdentifier());
                dirtySink.invoke(builder.build());
            } catch (Exception ex) {
                if (!dirtyOptions.ignoreSideOutputErrors()) {
                    throw new RuntimeException(ex);
                }
                LOG.warn("Dirty sink failed", ex);
            }
        }
        metricData.invokeDirty(1, dirtyData.toString().getBytes(StandardCharsets.UTF_8).length);
    }

    private void handleMultipleDirtyData(Object dirtyData, DirtyType dirtyType, Exception e) {
        JsonNode rootNode;
        try {
            rootNode = jsonDynamicSchemaFormat.deserialize(((RowData) dirtyData).getBinary(0));
        } catch (Exception ex) {
            handleDirtyData(dirtyData, DirtyType.DESERIALIZE_ERROR, e);
            return;
        }

        if (dirtySink != null) {
            DirtyData.Builder<Object> builder = DirtyData.builder();
            try {
                builder.setData(dirtyData)
                        .setDirtyType(dirtyType)
                        .setLabels(jsonDynamicSchemaFormat.parse(rootNode, dirtyOptions.getLabels()))
                        .setLogTag(jsonDynamicSchemaFormat.parse(rootNode, dirtyOptions.getLogTag()))
                        .setDirtyMessage(e.getMessage())
                        .setIdentifier(jsonDynamicSchemaFormat.parse(rootNode, dirtyOptions.getIdentifier()));
                dirtySink.invoke(builder.build());
            } catch (Exception ex) {
                if (!dirtyOptions.ignoreSideOutputErrors()) {
                    throw new RuntimeException(ex);
                }
                LOG.warn("Dirty sink failed", ex);
            }
        }
        try {
            metricData.outputDirtyMetricsWithEstimate(
                    jsonDynamicSchemaFormat.parse(rootNode, databasePattern),
                    jsonDynamicSchemaFormat.parse(rootNode, tablePattern), 1,
                    ((RowData) dirtyData).getBinary(0).length);
        } catch (Exception ex) {
            metricData.invokeDirty(1, dirtyData.toString().getBytes(StandardCharsets.UTF_8).length);
        }
    }

    private void handleColumnsChange(String tableIdentifier, JsonNode rootNode, JsonNode physicalData) {
        String columns = parseColumns(rootNode, physicalData);
        String oldColumns = columnsMap.get(tableIdentifier);
        if (columns == null && oldColumns != null || (columns != null && !columns.equals(oldColumns))) {
            flushSingleTable(tableIdentifier, batchMap.get(tableIdentifier));
            if (!errorTables.contains(tableIdentifier)) {
                columnsMap.put(tableIdentifier, columns);
            } else {
                batchMap.remove(tableIdentifier);
                columnsMap.remove(tableIdentifier);
                errorTables.remove(tableIdentifier);
            }
        }
    }

    private String parseColumns(JsonNode rootNode, JsonNode physicalData) {
        // Add column key when fieldNames is not empty
        Iterator<String> fieldNames = null;
        try {
            RowType rowType = jsonDynamicSchemaFormat.extractSchema(rootNode);
            if (rowType != null) {
                fieldNames = rowType.getFieldNames().listIterator();
            }
        } catch (IllegalArgumentException e) {
            LOG.warn("extract schema failed", e);
            // Extract schema from physicalData
            JsonNode first = physicalData.isArray() ? physicalData.get(0) : physicalData;
            // Add column key when fieldNames is not empty
            fieldNames = first.fieldNames();
        }
        return genColumns(fieldNames);
    }

    private String genColumns(Iterator<String> fieldNames) {
        if (fieldNames != null && fieldNames.hasNext()) {
            StringBuilder sb = new StringBuilder();
            while (fieldNames.hasNext()) {
                String item = fieldNames.next();
                sb.append("`").append(item.trim().replace("`", "")).append("`,");
            }
            if (enableBatchDelete()) {
                sb.append(DORIS_DELETE_SIGN);
            } else {
                sb.deleteCharAt(sb.lastIndexOf(","));
            }
            return sb.toString();
        }
        return null;
    }

    @Override
    public synchronized void close() throws IOException {
        if (!closed) {
            closed = true;
            if (this.scheduledFuture != null) {
                scheduledFuture.cancel(false);
                this.scheduler.shutdown();
            }
            try {
                flush();
            } catch (Exception e) {
                LOG.warn("Writing records to doris failed.", e);
                throw new RuntimeException("Writing records to doris failed.", e);
            } finally {
                this.dorisStreamLoad.close();
            }
        }
    }

    @SuppressWarnings({"rawtypes"})
    public synchronized void flush() {
        flushing = true;
        if (!hasRecords()) {
            flushing = false;
            return;
        }

        for (Entry<String, List> kvs : batchMap.entrySet()) {
            flushSingleTable(kvs.getKey(), kvs.getValue());
        }
        if (!errorTables.isEmpty()) {
            // Clean the key that has errors
            errorTables.forEach(batchMap::remove);
            errorTables.clear();
        }
        batchBytes = 0;
        size = 0;
        LOG.info("Doris sink statistics: readInNum: {}, writeOutNum: {}, errorNum: {}, ddlNum: {}", readInNum.get(),
                writeOutNum.get(), errorNum.get(), ddlNum.get());
        flushing = false;
    }

    @SuppressWarnings({"rawtypes"})
    private void flushSingleTable(String tableIdentifier, List values) {
        if (checkFlushException(tableIdentifier) || values == null || values.isEmpty()) {
            return;
        }
        String loadValue = null;
        RespContent respContent = null;
        try {
<<<<<<< HEAD
            loadValue = OBJECT_MAPPER.writeValueAsString(values);
            respContent = load(tableIdentifier, loadValue);
=======
            // support csv and json format
            String format = executionOptions.getStreamLoadProp().getProperty(FORMAT_KEY, FORMAT_JSON_VALUE);
            loadValue = serialize(values, format);
            RespContent respContent = load(tableIdentifier, loadValue);
>>>>>>> bb6810e9
            try {
                if (null != metricData && null != respContent) {
                    if (multipleSink) {
                        String[] tableWithDb = tableIdentifier.split("\\.");
                        metricData.outputMetrics(tableWithDb[0], null, tableWithDb[1],
                                respContent.getNumberLoadedRows(), respContent.getLoadBytes());
                    } else {
                        metricData.invoke(respContent.getNumberLoadedRows(), respContent.getLoadBytes());
                    }
                }
            } catch (Exception e) {
                LOG.warn("metricData invoke get err:", e);
            }
            writeOutNum.addAndGet(values.size());
            // Clean the data that has been loaded.
            values.clear();
        } catch (Exception e) {
            LOG.error(String.format("Flush table: %s error", tableIdentifier), e);
            // Makesure it is a dirty data
            if (respContent != null && StringUtils.isNotBlank(respContent.getErrorURL())) {
                flushExceptionMap.put(tableIdentifier, e);
                errorNum.getAndAdd(values.size());
                for (Object value : values) {
                    try {
                        handleDirtyData(OBJECT_MAPPER.readTree(OBJECT_MAPPER.writeValueAsString(value)),
                                DirtyType.BATCH_LOAD_ERROR, e);
                    } catch (IOException ex) {
                        if (!dirtyOptions.ignoreSideOutputErrors()) {
                            throw new RuntimeException(ex);
                        }
                        LOG.warn("Dirty sink failed", ex);
                    }
                }
                if (!ignoreSingleTableErrors) {
                    throw new RuntimeException(
                            String.format("Writing records to streamload of tableIdentifier:%s failed, the value: %s.",
                                    tableIdentifier, loadValue),
                            e);
                }
                errorTables.add(tableIdentifier);
                LOG.warn("The tableIdentifier: {} load failed and the data will be throw away in the future"
                        + " because the option 'sink.multiple.ignore-single-table-errors' is 'true'", tableIdentifier);
            } else {
                throw new RuntimeException(e);
            }
        }
    }

    /**
     * format data to csv or json
     *
     * @param values
     * @param format
     * @return string
     * @throws JsonProcessingException
     */
    private String serialize(List values, String format) throws JsonProcessingException {
        if (FORMAT_CSV_VALUE.equalsIgnoreCase(format)) {
            LOG.info("doris data format: {}", format);
            // set columns, and format json data to csv
            String columns = null;
            StringBuilder csvData = new StringBuilder();
            for (Object item : values) {
                if (item instanceof Map) {
                    Map<String, String> map = (Map<String, String>) item;
                    Set<String> fieldNameSet = new LinkedHashSet<>(map.keySet());
                    if (columns == null) {
                        // when single table synchronizing, parameter `sink.properties.columns` in options may
                        // contain hll or bitmap function.
                        // columns: dt,id,name,province,os, pv=hll_hash(id)
                        if (this.columns != null) {
                            for (String fieldName : this.columns.split(",")) {
                                if (fieldName.contains("=")) {
                                    fieldNameSet.add(fieldName);
                                }
                            }
                        }
                        columns = StringUtils.join(fieldNameSet, ",");
                        executionOptions.getStreamLoadProp().put(COLUMNS_KEY, columns);
                    }
                    int idx = 0;
                    int len = map.values().size();
                    for (String val : map.values()) {
                        csvData.append(null == val ? "\\N" : val);
                        if (idx++ < len - 1) {
                            csvData.append(this.fieldDelimiter);
                        }
                    }
                    csvData.append(this.lineDelimiter);
                }
            }
            return csvData.toString();
        } else {
            // header columns doesn't need when json format
            // Dynamic set COLUMNS_KEY for tableIdentifier every time for multiple sink scenario
            if (multipleSink) {
                executionOptions.getStreamLoadProp().put(COLUMNS_KEY, columnsMap.get(tableIdentifier));
            }
            return OBJECT_MAPPER.writeValueAsString(values);
        }
    }

    @SuppressWarnings("rawtypes")
    private boolean hasRecords() {
        if (batchMap.isEmpty()) {
            return false;
        }
        boolean hasRecords = false;
        for (List value : batchMap.values()) {
            if (!value.isEmpty()) {
                hasRecords = true;
                break;
            }
        }
        return hasRecords;
    }

    private RespContent load(String tableIdentifier, String result) throws IOException {
        String[] tableWithDb = tableIdentifier.split("\\.");
        RespContent respContent = null;
        for (int i = 0; i <= executionOptions.getMaxRetries(); i++) {
            try {
                respContent = dorisStreamLoad.load(tableWithDb[0], tableWithDb[1], result);
                break;
            } catch (StreamLoadException e) {
                LOG.error("doris sink error, retry times = {}", i, e);
                if (i >= executionOptions.getMaxRetries()) {
                    throw new IOException(e);
                }
                try {
                    dorisStreamLoad.setHostPort(getBackend());
                    LOG.warn("streamload error,switch be: {}",
                            dorisStreamLoad.getLoadUrlStr(tableWithDb[0], tableWithDb[1]), e);
                    Thread.sleep(1000L * i);
                } catch (InterruptedException ex) {
                    Thread.currentThread().interrupt();
                    throw new IOException("unable to flush; interrupted while doing another attempt", e);
                }
            }
        }
        return respContent;
    }

    private String getBackend() throws IOException {
        try {
            // get be url from fe
            return RestService.randomBackend(options, readOptions, LOG);
        } catch (IOException | DorisException e) {
            LOG.error("get backends info fail");
            throw new IOException(e);
        }
    }

    public void snapshotState(FunctionSnapshotContext context) throws Exception {
        if (metricData != null && metricStateListState != null) {
            MetricStateUtils.snapshotMetricStateForSinkMetricData(metricStateListState, metricData,
                    getRuntimeContext().getIndexOfThisSubtask());
        }
    }

    public void initializeState(FunctionInitializationContext context) throws Exception {
        if (this.inlongMetric != null) {
            this.metricStateListState = context.getOperatorStateStore().getUnionListState(
<<<<<<< HEAD
                    new ListStateDescriptor<>(
                            INLONG_METRIC_STATE_NAME, TypeInformation.of(new TypeHint<MetricState>() {
                            })));
=======
                    new ListStateDescriptor<>(INLONG_METRIC_STATE_NAME, TypeInformation.of(new TypeHint<MetricState>() {
                    })));
>>>>>>> bb6810e9
        }
        if (context.isRestored()) {
            metricState = MetricStateUtils.restoreMetricState(metricStateListState,
                    getRuntimeContext().getIndexOfThisSubtask(), getRuntimeContext().getNumberOfParallelSubtasks());
        }
    }

    /**
     * Builder for {@link DorisDynamicSchemaOutputFormat}.
     */
    public static class Builder {

        private final DorisOptions.Builder optionsBuilder;
        private DorisReadOptions readOptions;
        private DorisExecutionOptions executionOptions;
        private String dynamicSchemaFormat;
        private String databasePattern;
        private String tablePattern;
        private boolean ignoreSingleTableErrors;
        private boolean multipleSink;
        private String inlongMetric;
        private String auditHostAndPorts;
        private String tableIdentifier;
        private DataType[] fieldDataTypes;
        private String[] fieldNames;
        private DirtyOptions dirtyOptions;
        private DirtySink<Object> dirtySink;

        public Builder() {
            this.optionsBuilder = DorisOptions.builder().setTableIdentifier("");
        }

        public DorisDynamicSchemaOutputFormat.Builder setFenodes(String fenodes) {
            this.optionsBuilder.setFenodes(fenodes);
            return this;
        }

        public DorisDynamicSchemaOutputFormat.Builder setUsername(String username) {
            this.optionsBuilder.setUsername(username);
            return this;
        }

        public DorisDynamicSchemaOutputFormat.Builder setPassword(String password) {
            this.optionsBuilder.setPassword(password);
            return this;
        }

        public DorisDynamicSchemaOutputFormat.Builder setTableIdentifier(String tableIdentifier) {
            this.tableIdentifier = tableIdentifier;
            return this;
        }

        public DorisDynamicSchemaOutputFormat.Builder setFieldDataTypes(DataType[] fieldDataTypes) {
            this.fieldDataTypes = fieldDataTypes;
            return this;
        }

        public DorisDynamicSchemaOutputFormat.Builder setFieldNames(String[] fieldNames) {
            this.fieldNames = fieldNames;
            return this;
        }

        public DorisDynamicSchemaOutputFormat.Builder setReadOptions(DorisReadOptions readOptions) {
            this.readOptions = readOptions;
            return this;
        }

        public DorisDynamicSchemaOutputFormat.Builder setExecutionOptions(DorisExecutionOptions executionOptions) {
            this.executionOptions = executionOptions;
            return this;
        }

        public DorisDynamicSchemaOutputFormat.Builder setDynamicSchemaFormat(String dynamicSchemaFormat) {
            this.dynamicSchemaFormat = dynamicSchemaFormat;
            return this;
        }

        public DorisDynamicSchemaOutputFormat.Builder setDatabasePattern(String databasePattern) {
            this.databasePattern = databasePattern;
            return this;
        }

        public DorisDynamicSchemaOutputFormat.Builder setTablePattern(String tablePattern) {
            this.tablePattern = tablePattern;
            return this;
        }

        public DorisDynamicSchemaOutputFormat.Builder setIgnoreSingleTableErrors(boolean ignoreSingleTableErrors) {
            this.ignoreSingleTableErrors = ignoreSingleTableErrors;
            return this;
        }

        public DorisDynamicSchemaOutputFormat.Builder setMultipleSink(boolean multipleSink) {
            this.multipleSink = multipleSink;
            return this;
        }

        public DorisDynamicSchemaOutputFormat.Builder setInlongMetric(String inlongMetric) {
            this.inlongMetric = inlongMetric;
            return this;
        }

        public DorisDynamicSchemaOutputFormat.Builder setAuditHostAndPorts(String auditHostAndPorts) {
            this.auditHostAndPorts = auditHostAndPorts;
            return this;
        }

        public DorisDynamicSchemaOutputFormat.Builder setDirtyOptions(DirtyOptions dirtyOptions) {
            this.dirtyOptions = dirtyOptions;
            return this;
        }

        public DorisDynamicSchemaOutputFormat.Builder setDirtySink(DirtySink<Object> dirtySink) {
            this.dirtySink = dirtySink;
            return this;
        }

        @SuppressWarnings({"rawtypes"})
        public DorisDynamicSchemaOutputFormat build() {
            LogicalType[] logicalTypes = null;
            if (!multipleSink) {
<<<<<<< HEAD
                logicalTypes = Arrays.stream(fieldDataTypes)
                        .map(DataType::getLogicalType).toArray(LogicalType[]::new);
            }
            return new DorisDynamicSchemaOutputFormat(
                    optionsBuilder.setTableIdentifier(tableIdentifier).build(), readOptions, executionOptions,
                    tableIdentifier, logicalTypes, fieldNames, dynamicSchemaFormat, databasePattern, tablePattern,
                    ignoreSingleTableErrors, inlongMetric, auditHostAndPorts, multipleSink, dirtyOptions, dirtySink);
=======
                LogicalType[] logicalTypes = Arrays.stream(fieldDataTypes).map(DataType::getLogicalType)
                        .toArray(LogicalType[]::new);

                return new DorisDynamicSchemaOutputFormat(optionsBuilder.setTableIdentifier(tableIdentifier).build(),
                        readOptions, executionOptions, tableIdentifier, logicalTypes, fieldNames, inlongMetric,
                        auditHostAndPorts, multipleSink);
            }
            return new DorisDynamicSchemaOutputFormat(optionsBuilder.build(), readOptions, executionOptions,
                    dynamicSchemaFormat, databasePattern, tablePattern, ignoreSingleTableErrors, inlongMetric,
                    auditHostAndPorts, multipleSink);
>>>>>>> bb6810e9
        }
    }
}<|MERGE_RESOLUTION|>--- conflicted
+++ resolved
@@ -105,12 +105,9 @@
      * Mark the record for not delete
      */
     private static final String DORIS_DELETE_FALSE = "0";
-<<<<<<< HEAD
-=======
     private static final String FORMAT_JSON_VALUE = "json";
     private static final String FORMAT_CSV_VALUE = "csv";
     private static final String FORMAT_KEY = "format";
->>>>>>> bb6810e9
     private static final String FIELD_DELIMITER_KEY = "column_separator";
     private static final String FIELD_DELIMITER_DEFAULT = "\t";
     private static final String LINE_DELIMITER_KEY = "line_delimiter";
@@ -155,43 +152,34 @@
     private volatile RowData.FieldGetter[] fieldGetters;
     private String fieldDelimiter;
     private String lineDelimiter;
-<<<<<<< HEAD
+    private String columns;
     private final LogicalType[] logicalTypes;
-    private final DirtyOptions dirtyOptions;
-    private @Nullable final DirtySink<Object> dirtySink;
-=======
-    private volatile LogicalType[] logicalTypes;
-    private String columns;
->>>>>>> bb6810e9
+    private final DirtyOptions dirtyOptions = null;
+    private @Nullable final DirtySink<Object> dirtySink = null;
 
     public DorisDynamicSchemaOutputFormat(DorisOptions option,
             DorisReadOptions readOptions,
             DorisExecutionOptions executionOptions,
-            String tableIdentifier,
-            LogicalType[] logicalTypes,
-            String[] fieldNames,
             String dynamicSchemaFormat,
             String databasePattern,
             String tablePattern,
             boolean ignoreSingleTableErrors,
             String inlongMetric,
             String auditHostAndPorts,
-<<<<<<< HEAD
-            boolean multipleSink,
-            DirtyOptions dirtyOptions,
-            @Nullable DirtySink<Object> dirtySink) {
-=======
             boolean multipleSink) {
         this.options = option;
         this.readOptions = readOptions;
         this.executionOptions = executionOptions;
+        this.tableIdentifier = null;
         this.dynamicSchemaFormat = dynamicSchemaFormat;
         this.databasePattern = databasePattern;
         this.tablePattern = tablePattern;
         this.ignoreSingleTableErrors = ignoreSingleTableErrors;
+        this.fieldNames = null;
         this.multipleSink = multipleSink;
         this.inlongMetric = inlongMetric;
         this.auditHostAndPorts = auditHostAndPorts;
+        this.logicalTypes = new LogicalType[0];
         handleStreamLoadProp();
     }
 
@@ -204,26 +192,20 @@
             String inlongMetric,
             String auditHostAndPorts,
             boolean multipleSink) {
->>>>>>> bb6810e9
         this.options = option;
         this.readOptions = readOptions;
         this.executionOptions = executionOptions;
         this.tableIdentifier = tableIdentifier;
+        this.dynamicSchemaFormat = null;
+        this.databasePattern = null;
+        this.tablePattern = null;
+        this.ignoreSingleTableErrors = false;
         this.fieldNames = fieldNames;
         this.multipleSink = multipleSink;
         this.inlongMetric = inlongMetric;
         this.auditHostAndPorts = auditHostAndPorts;
         this.logicalTypes = logicalTypes;
-<<<<<<< HEAD
-        this.dynamicSchemaFormat = dynamicSchemaFormat;
-        this.databasePattern = databasePattern;
-        this.tablePattern = tablePattern;
-        this.ignoreSingleTableErrors = ignoreSingleTableErrors;
-        this.dirtyOptions = dirtyOptions;
-        this.dirtySink = dirtySink;
-=======
         handleStreamLoadProp();
->>>>>>> bb6810e9
     }
 
     /**
@@ -318,14 +300,10 @@
                 .withInlongAudit(auditHostAndPorts)
                 .withInitRecords(metricState != null ? metricState.getMetricValue(NUM_RECORDS_OUT) : 0L)
                 .withInitBytes(metricState != null ? metricState.getMetricValue(NUM_BYTES_OUT) : 0L)
-<<<<<<< HEAD
                 .withInitDirtyRecords(metricState != null ? metricState.getMetricValue(DIRTY_RECORDS_OUT) : 0L)
                 .withInitDirtyBytes(metricState != null ? metricState.getMetricValue(DIRTY_BYTES_OUT) : 0L)
                 .withRegisterMetric(MetricOption.RegisteredMetric.ALL)
                 .build();
-=======
-                .withRegisterMetric(MetricOption.RegisteredMetric.ALL).build();
->>>>>>> bb6810e9
         if (metricOption != null) {
             metricData = new SinkTableMetricData(metricOption, getRuntimeContext().getMetricGroup());
             if (multipleSink) {
@@ -443,24 +421,12 @@
                 // Ignore ddl change for now
                 return;
             }
-<<<<<<< HEAD
+
             String tableIdentifier;
             List<RowKind> rowKinds;
             JsonNode physicalData;
             JsonNode updateBeforeNode;
             List<Map<String, String>> physicalDataList;
-=======
-            String tableIdentifier = StringUtils.join(jsonDynamicSchemaFormat.parse(rootNode, databasePattern), ".",
-                    jsonDynamicSchemaFormat.parse(rootNode, tablePattern));
-            if (checkFlushException(tableIdentifier)) {
-                return;
-            }
-            List<RowKind> rowKinds = jsonDynamicSchemaFormat.opType2RowKind(
-                    jsonDynamicSchemaFormat.getOpType(rootNode));
-            JsonNode physicalData = jsonDynamicSchemaFormat.getPhysicalData(rootNode);
-            List<Map<String, String>> physicalDataList = jsonDynamicSchemaFormat.jsonNode2Map(physicalData);
-            JsonNode updateBeforeNode = jsonDynamicSchemaFormat.getUpdateBefore(rootNode);
->>>>>>> bb6810e9
             List<Map<String, String>> updateBeforeList = null;
             try {
                 tableIdentifier = StringUtils.join(
@@ -718,15 +684,10 @@
         String loadValue = null;
         RespContent respContent = null;
         try {
-<<<<<<< HEAD
-            loadValue = OBJECT_MAPPER.writeValueAsString(values);
-            respContent = load(tableIdentifier, loadValue);
-=======
             // support csv and json format
             String format = executionOptions.getStreamLoadProp().getProperty(FORMAT_KEY, FORMAT_JSON_VALUE);
             loadValue = serialize(values, format);
-            RespContent respContent = load(tableIdentifier, loadValue);
->>>>>>> bb6810e9
+            respContent = load(tableIdentifier, loadValue);
             try {
                 if (null != metricData && null != respContent) {
                     if (multipleSink) {
@@ -890,14 +851,8 @@
     public void initializeState(FunctionInitializationContext context) throws Exception {
         if (this.inlongMetric != null) {
             this.metricStateListState = context.getOperatorStateStore().getUnionListState(
-<<<<<<< HEAD
-                    new ListStateDescriptor<>(
-                            INLONG_METRIC_STATE_NAME, TypeInformation.of(new TypeHint<MetricState>() {
-                            })));
-=======
                     new ListStateDescriptor<>(INLONG_METRIC_STATE_NAME, TypeInformation.of(new TypeHint<MetricState>() {
                     })));
->>>>>>> bb6810e9
         }
         if (context.isRestored()) {
             metricState = MetricStateUtils.restoreMetricState(metricStateListState,
@@ -1017,17 +972,7 @@
 
         @SuppressWarnings({"rawtypes"})
         public DorisDynamicSchemaOutputFormat build() {
-            LogicalType[] logicalTypes = null;
             if (!multipleSink) {
-<<<<<<< HEAD
-                logicalTypes = Arrays.stream(fieldDataTypes)
-                        .map(DataType::getLogicalType).toArray(LogicalType[]::new);
-            }
-            return new DorisDynamicSchemaOutputFormat(
-                    optionsBuilder.setTableIdentifier(tableIdentifier).build(), readOptions, executionOptions,
-                    tableIdentifier, logicalTypes, fieldNames, dynamicSchemaFormat, databasePattern, tablePattern,
-                    ignoreSingleTableErrors, inlongMetric, auditHostAndPorts, multipleSink, dirtyOptions, dirtySink);
-=======
                 LogicalType[] logicalTypes = Arrays.stream(fieldDataTypes).map(DataType::getLogicalType)
                         .toArray(LogicalType[]::new);
 
@@ -1038,7 +983,6 @@
             return new DorisDynamicSchemaOutputFormat(optionsBuilder.build(), readOptions, executionOptions,
                     dynamicSchemaFormat, databasePattern, tablePattern, ignoreSingleTableErrors, inlongMetric,
                     auditHostAndPorts, multipleSink);
->>>>>>> bb6810e9
         }
     }
 }