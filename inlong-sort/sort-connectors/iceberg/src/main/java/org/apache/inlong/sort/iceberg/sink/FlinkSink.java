/*
 * Licensed to the Apache Software Foundation (ASF) under one or more
 * contributor license agreements. See the NOTICE file distributed with
 * this work for additional information regarding copyright ownership.
 * The ASF licenses this file to You under the Apache License, Version 2.0
 * (the "License"); you may not use this file except in compliance with
 * the License. You may obtain a copy of the License at
 *
 * http://www.apache.org/licenses/LICENSE-2.0
 *
 * Unless required by applicable law or agreed to in writing, software
 * distributed under the License is distributed on an "AS IS" BASIS,
 * WITHOUT WARRANTIES OR CONDITIONS OF ANY KIND, either express or implied.
 * See the License for the specific language governing permissions and
 * limitations under the License.
 */

package org.apache.inlong.sort.iceberg.sink;

import org.apache.flink.api.common.functions.MapFunction;
import org.apache.flink.api.common.typeinfo.TypeInformation;
import org.apache.flink.api.common.typeinfo.Types;
import org.apache.flink.configuration.ReadableConfig;
import org.apache.flink.streaming.api.datastream.DataStream;
import org.apache.flink.streaming.api.datastream.DataStreamSink;
import org.apache.flink.streaming.api.datastream.SingleOutputStreamOperator;
import org.apache.flink.streaming.api.functions.sink.DiscardingSink;
import org.apache.flink.table.api.TableSchema;
import org.apache.flink.table.data.RowData;
import org.apache.flink.table.data.util.DataFormatConverters;
import org.apache.flink.table.types.DataType;
import org.apache.flink.table.types.logical.RowType;
import org.apache.flink.types.Row;
import org.apache.iceberg.DataFile;
import org.apache.iceberg.DistributionMode;
import org.apache.iceberg.FileFormat;
import org.apache.iceberg.PartitionField;
import org.apache.iceberg.PartitionSpec;
import org.apache.iceberg.Schema;
import org.apache.iceberg.SerializableTable;
import org.apache.iceberg.Table;
import org.apache.iceberg.actions.ActionsProvider;
import org.apache.iceberg.catalog.TableIdentifier;
import org.apache.iceberg.flink.CatalogLoader;
import org.apache.iceberg.flink.FlinkSchemaUtil;
import org.apache.iceberg.flink.TableLoader;
import org.apache.iceberg.flink.sink.TaskWriterFactory;
import org.apache.iceberg.flink.util.FlinkCompatibilityUtil;
import org.apache.iceberg.io.WriteResult;
import org.apache.iceberg.relocated.com.google.common.base.Preconditions;
import org.apache.iceberg.relocated.com.google.common.collect.Lists;
import org.apache.iceberg.types.TypeUtil;
import org.apache.iceberg.util.PropertyUtil;
import org.apache.inlong.sort.base.dirty.DirtyOptions;
import org.apache.inlong.sort.base.dirty.sink.DirtySink;
import org.apache.inlong.sort.base.sink.MultipleSinkOption;
import org.apache.inlong.sort.iceberg.sink.multiple.IcebergMultipleFilesCommiter;
import org.apache.inlong.sort.iceberg.sink.multiple.IcebergMultipleStreamWriter;
import org.apache.inlong.sort.iceberg.sink.multiple.IcebergProcessOperator;
import org.apache.inlong.sort.iceberg.sink.multiple.IcebergSingleFileCommiter;
import org.apache.inlong.sort.iceberg.sink.multiple.IcebergSingleStreamWriter;
import org.apache.inlong.sort.iceberg.sink.multiple.MultipleWriteResult;
import org.apache.inlong.sort.iceberg.sink.multiple.RecordWithSchema;
import org.apache.inlong.sort.iceberg.sink.multiple.DynamicSchemaHandleOperator;
import org.slf4j.Logger;
import org.slf4j.LoggerFactory;

import javax.annotation.Nullable;
import java.io.IOException;
import java.io.UncheckedIOException;
import java.util.List;
import java.util.Locale;
import java.util.Map;
import java.util.function.Function;

import static org.apache.iceberg.TableProperties.DEFAULT_FILE_FORMAT;
import static org.apache.iceberg.TableProperties.DEFAULT_FILE_FORMAT_DEFAULT;
import static org.apache.iceberg.TableProperties.UPSERT_ENABLED;
import static org.apache.iceberg.TableProperties.UPSERT_ENABLED_DEFAULT;
import static org.apache.iceberg.TableProperties.WRITE_DISTRIBUTION_MODE;
import static org.apache.iceberg.TableProperties.WRITE_DISTRIBUTION_MODE_NONE;
import static org.apache.iceberg.TableProperties.WRITE_TARGET_FILE_SIZE_BYTES;
import static org.apache.iceberg.TableProperties.WRITE_TARGET_FILE_SIZE_BYTES_DEFAULT;

/**
 * Copy from iceberg-flink:iceberg-flink-1.13:0.13.2
 * Add an option `sink.ignore.changelog` to support insert-only mode without primaryKey.
 * Add a table property `write.compact.enable` to support small file compact.
 * Add option `inlong.metric` and `metrics.audit.proxy.hosts` to support collect inlong metrics and audit.
 */
public class FlinkSink {

    private static final Logger LOG = LoggerFactory.getLogger(FlinkSink.class);

    private static final String ICEBERG_STREAM_WRITER_NAME = IcebergSingleStreamWriter.class.getSimpleName();
    private static final String ICEBERG_FILES_COMMITTER_NAME = IcebergSingleFileCommiter.class.getSimpleName();
    private static final String ICEBERG_MULTIPLE_STREAM_WRITER_NAME =
            IcebergMultipleStreamWriter.class.getSimpleName();
    private static final String ICEBERG_MULTIPLE_FILES_COMMITTER_NAME =
            IcebergMultipleFilesCommiter.class.getSimpleName();
    private static final String ICEBERG_WHOLE_DATABASE_MIGRATION_NAME =
            DynamicSchemaHandleOperator.class.getSimpleName();

    private FlinkSink() {
    }

    /**
     * Initialize a {@link Builder} to export the data from generic input data stream into iceberg table. We use
     * {@link RowData} inside the sink connector, so users need to provide a mapper function and a
     * {@link TypeInformation} to convert those generic records to a RowData DataStream.
     *
     * @param input      the generic source input data stream.
     * @param mapper     function to convert the generic data to {@link RowData}
     * @param outputType to define the {@link TypeInformation} for the input data.
     * @param <T>        the data type of records.
     * @return {@link Builder} to connect the iceberg table.
     */
    public static <T> Builder builderFor(DataStream<T> input,
            MapFunction<T, RowData> mapper,
            TypeInformation<RowData> outputType) {
        return new Builder().forMapperOutputType(input, mapper, outputType);
    }

    /**
     * Initialize a {@link Builder} to export the data from input data stream with {@link Row}s into iceberg table.
     * We use {@link RowData} inside the sink connector, so users need to provide a {@link TableSchema} for builder to
     * convert those {@link Row}s to a {@link RowData} DataStream.
     *
     * @param input       the source input data stream with {@link Row}s.
     * @param tableSchema defines the {@link TypeInformation} for input data.
     * @return {@link Builder} to connect the iceberg table.
     */
    public static Builder forRow(DataStream<Row> input, TableSchema tableSchema) {
        RowType rowType = (RowType) tableSchema.toRowDataType().getLogicalType();
        DataType[] fieldDataTypes = tableSchema.getFieldDataTypes();

        DataFormatConverters.RowConverter rowConverter = new DataFormatConverters.RowConverter(fieldDataTypes);
        return builderFor(input, rowConverter::toInternal, FlinkCompatibilityUtil.toTypeInfo(rowType))
                .tableSchema(tableSchema);
    }

    /**
     * Initialize a {@link Builder} to export the data from input data stream with {@link RowData}s into iceberg table.
     *
     * @param input the source input data stream with {@link RowData}s.
     * @return {@link Builder} to connect the iceberg table.
     */
    public static Builder forRowData(DataStream<RowData> input) {
        return new Builder().forRowData(input);
    }

    public static class Builder {

        private Function<String, DataStream<RowData>> inputCreator = null;
        private TableLoader tableLoader;
        private Table table;
        private TableSchema tableSchema;
        private ActionsProvider actionProvider;
        private boolean overwrite = false;
        private boolean appendMode = false;
        private DistributionMode distributionMode = null;
        private Integer writeParallelism = null;
        private boolean upsert = false;
        private List<String> equalityFieldColumns = null;
        private String uidPrefix = null;
        private String inlongMetric = null;
        private String auditHostAndPorts = null;
        private CatalogLoader catalogLoader = null;
        private boolean multipleSink = false;
        private MultipleSinkOption multipleSinkOption = null;
<<<<<<< HEAD
        private DirtyOptions dirtyOptions;
        private @Nullable DirtySink<Object> dirtySink;
=======
        private ReadableConfig tableOptions;
>>>>>>> 0969223f

        private Builder() {
        }

        private Builder forRowData(DataStream<RowData> newRowDataInput) {
            this.inputCreator = ignored -> newRowDataInput;
            return this;
        }

        private <T> Builder forMapperOutputType(DataStream<T> input,
                MapFunction<T, RowData> mapper,
                TypeInformation<RowData> outputType) {
            this.inputCreator = newUidPrefix -> {
                if (newUidPrefix != null) {
                    return input.map(mapper, outputType)
                            .name(operatorName(newUidPrefix))
                            .uid(newUidPrefix + "-mapper");
                } else {
                    return input.map(mapper, outputType);
                }
            };
            return this;
        }

        /**
         * This iceberg {@link Table} instance is used for initializing {@link IcebergSingleStreamWriter} which will
         * write all the records into {@link DataFile}s and emit them to downstream operator. Providing a table would \
         * avoid so many table loading from each separate task.
         *
         * @param newTable the loaded iceberg table instance.
         * @return {@link Builder} to connect the iceberg table.
         */
        public Builder table(Table newTable) {
            this.table = newTable;
            return this;
        }

        /**
         * The table loader is used for loading tables in {@link IcebergSingleFileCommiter} lazily, we need this loader
         * because {@link Table} is not serializable and could not just use the loaded table from Builder#table in the
         * remote task manager.
         *
         * @param newTableLoader to load iceberg table inside tasks.
         * @return {@link Builder} to connect the iceberg table.
         */
        public Builder tableLoader(TableLoader newTableLoader) {
            this.tableLoader = newTableLoader;
            return this;
        }

        public Builder tableSchema(TableSchema newTableSchema) {
            this.tableSchema = newTableSchema;
            return this;
        }

        /**
         * The catalog loader is used for loading tables in {@link IcebergMultipleStreamWriter} and
         * {@link DynamicSchemaHandleOperator} lazily, we need this loader because in multiple sink scene which table
         * to load is determined in runtime, so we should hold a {@link org.apache.iceberg.catalog.Catalog} at runtime.
         *
         * @param catalogLoader to load iceberg catalog inside tasks.
         * @return {@link Builder} to connect the iceberg table.
         */
        public Builder catalogLoader(CatalogLoader catalogLoader) {
            this.catalogLoader = catalogLoader;
            return this;
        }

        public Builder multipleSink(boolean multipleSink) {
            this.multipleSink = multipleSink;
            return this;
        }

        public Builder multipleSinkOption(MultipleSinkOption multipleSinkOption) {
            this.multipleSinkOption = multipleSinkOption;
            return this;
        }

        public Builder overwrite(boolean newOverwrite) {
            this.overwrite = newOverwrite;
            return this;
        }

        /**
         * The appendMode properties is used to insert data without equality field columns.
         *
         * @param appendMode append mode properties.
         * @return {@link FlinkSink.Builder} to connect the iceberg table.
         */
        public FlinkSink.Builder appendMode(boolean appendMode) {
            this.appendMode = appendMode;
            return this;
        }

        /**
         * The action properties is used to do some iceberg action like datafile rewrite action in flink runtime.
         *
         * @param actionProvider auto compact properties.
         * @return {@link FlinkSink.Builder} to connect the iceberg table.
         */
        public FlinkSink.Builder action(ActionsProvider actionProvider) {
            this.actionProvider = actionProvider;
            return this;
        }

<<<<<<< HEAD
=======
        public FlinkSink.Builder tableOptions(ReadableConfig tableOptions) {
            this.tableOptions = tableOptions;
            return this;
        }

>>>>>>> 0969223f
        /**
         * Add metric output for iceberg writer
         * @param inlongMetric
         * @param auditHostAndPorts
         * @return
         */
        public Builder metric(String inlongMetric, String auditHostAndPorts) {
            this.inlongMetric = inlongMetric;
            this.auditHostAndPorts = auditHostAndPorts;
            return this;
        }

        public Builder dirtyOptions(DirtyOptions dirtyOptions) {
            this.dirtyOptions = dirtyOptions;
            return this;
        }

        public Builder dirtySink(DirtySink<Object> dirtySink) {
            this.dirtySink = dirtySink;
            return this;
        }

        /**
         * Configure the write {@link DistributionMode} that the flink sink will use. Currently, flink support
         * {@link DistributionMode#NONE} and {@link DistributionMode#HASH}.
         *
         * @param mode to specify the write distribution mode.
         * @return {@link Builder} to connect the iceberg table.
         */
        public Builder distributionMode(DistributionMode mode) {
            Preconditions.checkArgument(!DistributionMode.RANGE.equals(mode),
                    "Flink does not support 'range' write distribution mode now.");
            this.distributionMode = mode;
            return this;
        }

        /**
         * Configuring the write parallel number for iceberg stream writer.
         *
         * @param newWriteParallelism the number of parallel iceberg stream writer.
         * @return {@link Builder} to connect the iceberg table.
         */
        public Builder writeParallelism(int newWriteParallelism) {
            this.writeParallelism = newWriteParallelism;
            return this;
        }

        /**
         * All INSERT/UPDATE_AFTER events from input stream will be transformed to UPSERT events, which means it will
         * DELETE the old records and then INSERT the new records. In partitioned table, the partition fields should be
         * a subset of equality fields, otherwise the old row that located in partition-A could not be deleted by the
         * new row that located in partition-B.
         *
         * @param enabled indicate whether it should transform all INSERT/UPDATE_AFTER events to UPSERT.
         * @return {@link Builder} to connect the iceberg table.
         */
        public Builder upsert(boolean enabled) {
            this.upsert = enabled;
            return this;
        }

        /**
         * Configuring the equality field columns for iceberg table that accept CDC or UPSERT events.
         *
         * @param columns defines the iceberg table's key.
         * @return {@link Builder} to connect the iceberg table.
         */
        public Builder equalityFieldColumns(List<String> columns) {
            this.equalityFieldColumns = columns;
            return this;
        }

        /**
         * Set the uid prefix for FlinkSink operators. Note that FlinkSink internally consists of multiple operators
         * (like writer, committer, dummy sink etc.) Actually operator uid will be appended with a suffix like
         * "uidPrefix-writer".
         * <br><br>
         * If provided, this prefix is also applied to operator names.
         * <br><br>
         * Flink auto generates operator uid if not set explicitly. It is a recommended
         * <a href="https://ci.apache.org/projects/flink/flink-docs-master/docs/ops/production_ready/">
         * best-practice to set uid for all operators</a> before deploying to production. Flink has an option to {@code
         * pipeline.auto-generate-uid=false} to disable auto-generation and force explicit setting of all operator uid.
         * <br><br>
         * Be careful with setting this for an existing job, because now we are changing the operator uid from an
         * auto-generated one to this new value. When deploying the change with a checkpoint, Flink won't be able to
         * restore the previous Flink sink operator state (more specifically the committer operator state). You need to
         * use {@code --allowNonRestoredState} to ignore the previous sink state. During restore Flink sink state is
         * used to check if last commit was actually successful or not. {@code --allowNonRestoredState} can lead to data
         * loss if the Iceberg commit failed in the last completed checkpoint.
         *
         * @param newPrefix prefix for Flink sink operator uid and name
         * @return {@link Builder} to connect the iceberg table.
         */
        public Builder uidPrefix(String newPrefix) {
            this.uidPrefix = newPrefix;
            return this;
        }

        private <T> DataStreamSink<T> chainIcebergOperators() {
            return multipleSink ? chainIcebergMultipleSinkOperators() : chainIcebergSingleSinkOperators();
        }

        private <T> DataStreamSink<T> chainIcebergSingleSinkOperators() {

            Preconditions.checkArgument(inputCreator != null,
                    "Please use forRowData() or forMapperOutputType() to initialize the input DataStream.");
            Preconditions.checkNotNull(tableLoader, "Table loader shouldn't be null");

            DataStream<RowData> rowDataInput = inputCreator.apply(uidPrefix);

            if (table == null) {
                tableLoader.open();
                try (TableLoader loader = tableLoader) {
                    this.table = loader.loadTable();
                } catch (IOException e) {
                    throw new UncheckedIOException("Failed to load iceberg table from table loader: " + tableLoader, e);
                }
            }

            // Convert the requested flink table schema to flink row type.
            RowType flinkRowType = toFlinkRowType(table.schema(), tableSchema);

            // Distribute the records from input data stream based on the write.distribution-mode.
            DataStream<RowData> distributeStream = distributeDataStream(
                    rowDataInput, table.properties(), table.spec(), table.schema(), flinkRowType);

            // Add parallel writers that append rows to files
            SingleOutputStreamOperator<WriteResult> writerStream = appendWriter(distributeStream, flinkRowType);

            // Add single-parallelism committer that commits files
            // after successful checkpoint or end of input
            SingleOutputStreamOperator<Void> committerStream = appendCommitter(writerStream);

            // Add dummy discard sink
            return appendDummySink(committerStream);
        }

        private <T> DataStreamSink<T> chainIcebergMultipleSinkOperators() {
            Preconditions.checkArgument(inputCreator != null,
                    "Please use forRowData() or forMapperOutputType() to initialize the input DataStream.");
            DataStream<RowData> rowDataInput = inputCreator.apply(uidPrefix);

            // Add parallel writers that append rows to files
            SingleOutputStreamOperator<MultipleWriteResult> writerStream = appendMultipleWriter(rowDataInput);

            // Add single-parallelism committer that commits files
            // after successful checkpoint or end of input
            SingleOutputStreamOperator<Void> committerStream = appendMultipleCommitter(writerStream);

            // Add dummy discard sink
            return appendDummySink(committerStream);
        }

<<<<<<< HEAD
=======

>>>>>>> 0969223f
        /**
         * Append the iceberg sink operators to write records to iceberg table.
         *
         * @return {@link DataStreamSink} for sink.
         * @deprecated this will be removed in 0.14.0; use {@link #append()} because its returned {@link DataStreamSink}
         *             has a more correct data type.
         */
        @Deprecated
        public DataStreamSink<RowData> build() {
            return chainIcebergOperators();
        }

        /**
         * Append the iceberg sink operators to write records to iceberg table.
         *
         * @return {@link DataStreamSink} for sink.
         */
        public DataStreamSink<Void> append() {
            return chainIcebergOperators();
        }

        private String operatorName(String suffix) {
            return uidPrefix != null ? uidPrefix + "-" + suffix : suffix;
        }

        @SuppressWarnings("unchecked")
        private <T> DataStreamSink<T> appendDummySink(SingleOutputStreamOperator<Void> committerStream) {
            DataStreamSink<T> resultStream = committerStream
                    .addSink(new DiscardingSink())
                    .name(operatorName(
                            String.format("IcebergSink %s", multipleSink ? "whole migration" : this.table.name())))
                    .setParallelism(1);
            if (uidPrefix != null) {
                resultStream = resultStream.uid(uidPrefix + "-dummysink");
            }
            return resultStream;
        }

        private SingleOutputStreamOperator<Void> appendCommitter(SingleOutputStreamOperator<WriteResult> writerStream) {
            IcebergProcessOperator<WriteResult, Void> filesCommitter = new IcebergProcessOperator<>(
                    new IcebergSingleFileCommiter(
<<<<<<< HEAD
                            TableIdentifier.of(table.name()), tableLoader, overwrite, actionProvider));
=======
                            TableIdentifier.of(table.name()), tableLoader, overwrite, actionProvider, tableOptions));
>>>>>>> 0969223f
            SingleOutputStreamOperator<Void> committerStream = writerStream
                    .transform(operatorName(ICEBERG_FILES_COMMITTER_NAME), Types.VOID, filesCommitter)
                    .setParallelism(1)
                    .setMaxParallelism(1);
            if (uidPrefix != null) {
                committerStream = committerStream.uid(uidPrefix + "-committer");
            }
            return committerStream;
        }

        private SingleOutputStreamOperator<Void> appendMultipleCommitter(
                SingleOutputStreamOperator<MultipleWriteResult> writerStream) {
            IcebergProcessOperator<MultipleWriteResult, Void> multipleFilesCommiter =
                    new IcebergProcessOperator<>(new IcebergMultipleFilesCommiter(catalogLoader, overwrite,
                            actionProvider, tableOptions));
            SingleOutputStreamOperator<Void> committerStream = writerStream
                    .transform(operatorName(ICEBERG_MULTIPLE_FILES_COMMITTER_NAME), Types.VOID, multipleFilesCommiter)
                    .setParallelism(1)
                    .setMaxParallelism(1);
            if (uidPrefix != null) {
                committerStream = committerStream.uid(uidPrefix + "-committer");
            }
            return committerStream;
        }

        private SingleOutputStreamOperator<WriteResult> appendWriter(DataStream<RowData> input, RowType flinkRowType) {
            // Find out the equality field id list based on the user-provided equality field column names.
            List<Integer> equalityFieldIds = Lists.newArrayList();
            if (equalityFieldColumns != null && equalityFieldColumns.size() > 0) {
                for (String column : equalityFieldColumns) {
                    org.apache.iceberg.types.Types.NestedField field = table.schema().findField(column);
                    Preconditions.checkNotNull(field, "Missing required equality field column '%s' in table schema %s",
                            column, table.schema());
                    equalityFieldIds.add(field.fieldId());
                }
            }

            // Fallback to use upsert mode parsed from table properties if don't specify in job level.
            // Only if not appendMode, upsert can be valid.
            boolean upsertMode = (upsert || PropertyUtil.propertyAsBoolean(table.properties(),
                    UPSERT_ENABLED, UPSERT_ENABLED_DEFAULT)) && !appendMode;

            // Validate the equality fields and partition fields if we enable the upsert mode.
            if (upsertMode) {
                Preconditions.checkState(!overwrite,
                        "OVERWRITE mode shouldn't be enable when configuring to use UPSERT data stream.");
                Preconditions.checkState(!equalityFieldIds.isEmpty(),
                        "Equality field columns shouldn't be empty when configuring to use UPSERT data stream.");
                if (!table.spec().isUnpartitioned()) {
                    for (PartitionField partitionField : table.spec().fields()) {
                        Preconditions.checkState(equalityFieldIds.contains(partitionField.sourceId()),
                                "In UPSERT mode, partition field '%s' should be included in equality fields: '%s'",
                                partitionField, equalityFieldColumns);
                    }
                }
            }

            IcebergProcessOperator<RowData, WriteResult> streamWriter = createStreamWriter(
                    table, flinkRowType, equalityFieldIds, upsertMode, appendMode, inlongMetric,
                    auditHostAndPorts, dirtyOptions, dirtySink);

            int parallelism = writeParallelism == null ? input.getParallelism() : writeParallelism;
            SingleOutputStreamOperator<WriteResult> writerStream = input
                    .transform(operatorName(ICEBERG_STREAM_WRITER_NAME),
                            TypeInformation.of(WriteResult.class),
                            streamWriter)
                    .setParallelism(parallelism);
            if (uidPrefix != null) {
                writerStream = writerStream.uid(uidPrefix + "-writer");
            }
            return writerStream;
        }

        private SingleOutputStreamOperator<MultipleWriteResult> appendMultipleWriter(DataStream<RowData> input) {
            // equality field will be initialized at runtime
            // upsert mode will be initialized at runtime

            int parallelism = writeParallelism == null ? input.getParallelism() : writeParallelism;
            DynamicSchemaHandleOperator routeOperator = new DynamicSchemaHandleOperator(
                    catalogLoader, multipleSinkOption, dirtyOptions, dirtySink);
            SingleOutputStreamOperator<RecordWithSchema> routeStream = input
                    .transform(operatorName(ICEBERG_WHOLE_DATABASE_MIGRATION_NAME),
                            TypeInformation.of(RecordWithSchema.class),
                            routeOperator)
                    .setParallelism(parallelism);

            IcebergProcessOperator streamWriter =
                    new IcebergProcessOperator(new IcebergMultipleStreamWriter(
<<<<<<< HEAD
                            appendMode, catalogLoader, inlongMetric, auditHostAndPorts,
                            multipleSinkOption, dirtyOptions, dirtySink));
=======
                            appendMode, catalogLoader, inlongMetric, auditHostAndPorts, multipleSinkOption));
>>>>>>> 0969223f
            SingleOutputStreamOperator<MultipleWriteResult> writerStream = routeStream
                    .transform(operatorName(ICEBERG_MULTIPLE_STREAM_WRITER_NAME),
                            TypeInformation.of(IcebergProcessOperator.class),
                            streamWriter)
                    .setParallelism(parallelism);
            if (uidPrefix != null) {
                writerStream = writerStream.uid(uidPrefix + "-writer");
            }
            return writerStream;
        }

        private DataStream<RowData> distributeDataStream(DataStream<RowData> input,
                Map<String, String> properties,
                PartitionSpec partitionSpec,
                Schema iSchema,
                RowType flinkRowType) {
            DistributionMode writeMode;
            if (distributionMode == null) {
                // Fallback to use distribution mode parsed from table properties if don't specify in job level.
                String modeName = PropertyUtil.propertyAsString(properties,
                        WRITE_DISTRIBUTION_MODE,
                        WRITE_DISTRIBUTION_MODE_NONE);

                writeMode = DistributionMode.fromName(modeName);
            } else {
                writeMode = distributionMode;
            }

            switch (writeMode) {
                case NONE:
                    return input;

                case HASH:
                    if (partitionSpec.isUnpartitioned()) {
                        return input;
                    } else {
                        return input.keyBy(new PartitionKeySelector(partitionSpec, iSchema, flinkRowType));
                    }

                case RANGE:
                    LOG.warn("Fallback to use 'none' distribution mode, because {}={} is not supported in flink now",
                            WRITE_DISTRIBUTION_MODE, DistributionMode.RANGE.modeName());
                    return input;

                default:
                    throw new RuntimeException("Unrecognized write.distribution-mode: " + writeMode);
            }
        }
    }

    static RowType toFlinkRowType(Schema schema, TableSchema requestedSchema) {
        if (requestedSchema != null) {
            // Convert the flink schema to iceberg schema firstly, then reassign ids to match the existing iceberg
            // schema.
            Schema writeSchema = TypeUtil.reassignIds(FlinkSchemaUtil.convert(requestedSchema), schema);
            TypeUtil.validateWriteSchema(schema, writeSchema, true, true);

            // We use this flink schema to read values from RowData. The flink's TINYINT and SMALLINT will be promoted
            // to iceberg INTEGER, that means if we use iceberg's table schema to read TINYINT (backend by 1 'byte'),
            // we will read 4 bytes rather than 1 byte, it will mess up the byte array in BinaryRowData. So here we must
            // use flink schema.
            return (RowType) requestedSchema.toRowDataType().getLogicalType();
        } else {
            return FlinkSchemaUtil.convert(schema);
        }
    }

    static IcebergProcessOperator<RowData, WriteResult> createStreamWriter(Table table,
            RowType flinkRowType,
            List<Integer> equalityFieldIds,
            boolean upsert,
            boolean appendMode,
            String inlongMetric,
            String auditHostAndPorts,
            DirtyOptions dirtyOptions,
            @Nullable DirtySink<Object> dirtySink) {
        // flink A, iceberg a
        Preconditions.checkArgument(table != null, "Iceberg table should't be null");
        Map<String, String> props = table.properties();
        long targetFileSize = getTargetFileSizeBytes(props);
        FileFormat fileFormat = getFileFormat(props);

        Table serializableTable = SerializableTable.copyOf(table);
        TaskWriterFactory<RowData> taskWriterFactory = new RowDataTaskWriterFactory(
                serializableTable, serializableTable.schema(), flinkRowType, targetFileSize,
                fileFormat, equalityFieldIds, upsert, appendMode);
        // Set null for flinkRowType of IcebergSingleStreamWriter
        // to avoid frequent Field.Getter creation in dirty data sink.
        return new IcebergProcessOperator<>(new IcebergSingleStreamWriter<>(
                table.name(), taskWriterFactory, inlongMetric, auditHostAndPorts,
                null, dirtyOptions, dirtySink));
    }

    private static FileFormat getFileFormat(Map<String, String> properties) {
        String formatString = properties.getOrDefault(DEFAULT_FILE_FORMAT, DEFAULT_FILE_FORMAT_DEFAULT);
        return FileFormat.valueOf(formatString.toUpperCase(Locale.ENGLISH));
    }

    private static long getTargetFileSizeBytes(Map<String, String> properties) {
        return PropertyUtil.propertyAsLong(properties,
                WRITE_TARGET_FILE_SIZE_BYTES,
                WRITE_TARGET_FILE_SIZE_BYTES_DEFAULT);
    }
}<|MERGE_RESOLUTION|>--- conflicted
+++ resolved
@@ -168,12 +168,9 @@
         private CatalogLoader catalogLoader = null;
         private boolean multipleSink = false;
         private MultipleSinkOption multipleSinkOption = null;
-<<<<<<< HEAD
         private DirtyOptions dirtyOptions;
         private @Nullable DirtySink<Object> dirtySink;
-=======
         private ReadableConfig tableOptions;
->>>>>>> 0969223f
 
         private Builder() {
         }
@@ -279,14 +276,11 @@
             return this;
         }
 
-<<<<<<< HEAD
-=======
         public FlinkSink.Builder tableOptions(ReadableConfig tableOptions) {
             this.tableOptions = tableOptions;
             return this;
         }
 
->>>>>>> 0969223f
         /**
          * Add metric output for iceberg writer
          * @param inlongMetric
@@ -441,10 +435,6 @@
             return appendDummySink(committerStream);
         }
 
-<<<<<<< HEAD
-=======
-
->>>>>>> 0969223f
         /**
          * Append the iceberg sink operators to write records to iceberg table.
          *
@@ -486,11 +476,7 @@
         private SingleOutputStreamOperator<Void> appendCommitter(SingleOutputStreamOperator<WriteResult> writerStream) {
             IcebergProcessOperator<WriteResult, Void> filesCommitter = new IcebergProcessOperator<>(
                     new IcebergSingleFileCommiter(
-<<<<<<< HEAD
-                            TableIdentifier.of(table.name()), tableLoader, overwrite, actionProvider));
-=======
                             TableIdentifier.of(table.name()), tableLoader, overwrite, actionProvider, tableOptions));
->>>>>>> 0969223f
             SingleOutputStreamOperator<Void> committerStream = writerStream
                     .transform(operatorName(ICEBERG_FILES_COMMITTER_NAME), Types.VOID, filesCommitter)
                     .setParallelism(1)
@@ -579,12 +565,8 @@
 
             IcebergProcessOperator streamWriter =
                     new IcebergProcessOperator(new IcebergMultipleStreamWriter(
-<<<<<<< HEAD
                             appendMode, catalogLoader, inlongMetric, auditHostAndPorts,
                             multipleSinkOption, dirtyOptions, dirtySink));
-=======
-                            appendMode, catalogLoader, inlongMetric, auditHostAndPorts, multipleSinkOption));
->>>>>>> 0969223f
             SingleOutputStreamOperator<MultipleWriteResult> writerStream = routeStream
                     .transform(operatorName(ICEBERG_MULTIPLE_STREAM_WRITER_NAME),
                             TypeInformation.of(IcebergProcessOperator.class),
