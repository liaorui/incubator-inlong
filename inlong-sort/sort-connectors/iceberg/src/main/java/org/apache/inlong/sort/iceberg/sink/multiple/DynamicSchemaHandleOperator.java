--- conflicted
+++ resolved
@@ -1,4 +1,3 @@
-<<<<<<< HEAD
 /*
  * Licensed to the Apache Software Foundation (ASF) under one or more
  * contributor license agreements. See the NOTICE file distributed with
@@ -269,6 +268,7 @@
             ImmutableMap.Builder<String, String> properties = ImmutableMap.builder();
             properties.put("format-version", "2");
             properties.put("write.upsert.enabled", "true");
+            properties.put("write.metadata.metrics.default", "full");
             // for hive visible
             properties.put("engine.hive.enabled", "true");
             try {
@@ -278,6 +278,11 @@
             } catch (AlreadyExistsException e) {
                 LOG.warn("Table({}) already exist in Database({}) in Catalog({})!",
                         tableId.name(), tableId.namespace(), catalog.name());
+            } catch (Exception e) {
+                // default strategy for auto create table fail, just ignore this table datas.
+                LOG.warn("Table({}) create fail, add it to blackList!", tableId.name());
+                blacklist.add(tableId);
+                return;
             }
         }
         handleSchemaInfoEvent(tableId, catalog.loadTable(tableId).schema());
@@ -353,306 +358,4 @@
         }
         return canHandle;
     }
-}
-=======
-/*
- *  Licensed to the Apache Software Foundation (ASF) under one or more
- *  contributor license agreements. See the NOTICE file distributed with
- *  this work for additional information regarding copyright ownership.
- *  The ASF licenses this file to You under the Apache License, Version 2.0
- *  (the "License"); you may not use this file except in compliance with
- *  the License. You may obtain a copy of the License at
- *
- *  http://www.apache.org/licenses/LICENSE-2.0
- *
- *  Unless required by applicable law or agreed to in writing, software
- *  distributed under the License is distributed on an "AS IS" BASIS,
- *  WITHOUT WARRANTIES OR CONDITIONS OF ANY KIND, either express or implied.
- *  See the License for the specific language governing permissions and
- *  limitations under the License.
- *
- */
-
-package org.apache.inlong.sort.iceberg.sink.multiple;
-
-import org.apache.flink.shaded.jackson2.com.fasterxml.jackson.databind.JsonNode;
-import org.apache.flink.shaded.jackson2.com.fasterxml.jackson.databind.ObjectMapper;
-import org.apache.flink.streaming.api.operators.AbstractStreamOperator;
-import org.apache.flink.streaming.api.operators.OneInputStreamOperator;
-import org.apache.flink.streaming.runtime.streamrecord.StreamRecord;
-import org.apache.flink.streaming.runtime.tasks.ProcessingTimeCallback;
-import org.apache.flink.streaming.runtime.tasks.ProcessingTimeService;
-import org.apache.flink.table.data.RowData;
-import org.apache.flink.table.types.logical.RowType;
-import org.apache.iceberg.PartitionSpec;
-import org.apache.iceberg.Schema;
-import org.apache.iceberg.Table;
-import org.apache.iceberg.Transaction;
-import org.apache.iceberg.catalog.Catalog;
-import org.apache.iceberg.catalog.SupportsNamespaces;
-import org.apache.iceberg.catalog.TableIdentifier;
-import org.apache.iceberg.exceptions.AlreadyExistsException;
-import org.apache.iceberg.flink.CatalogLoader;
-import org.apache.iceberg.flink.FlinkSchemaUtil;
-import org.apache.iceberg.relocated.com.google.common.collect.ImmutableMap;
-import org.apache.iceberg.types.Types.NestedField;
-import org.apache.inlong.sort.base.format.AbstractDynamicSchemaFormat;
-import org.apache.inlong.sort.base.format.DynamicSchemaFormatFactory;
-import org.apache.inlong.sort.base.sink.MultipleSinkOption;
-import org.apache.inlong.sort.base.sink.TableChange;
-import org.apache.inlong.sort.base.sink.TableChange.AddColumn;
-import org.slf4j.Logger;
-import org.slf4j.LoggerFactory;
-
-import java.io.Closeable;
-import java.io.IOException;
-import java.util.Collections;
-import java.util.HashMap;
-import java.util.HashSet;
-import java.util.LinkedList;
-import java.util.List;
-import java.util.Map;
-import java.util.Queue;
-import java.util.Set;
-
-public class DynamicSchemaHandleOperator extends AbstractStreamOperator<RecordWithSchema>
-        implements OneInputStreamOperator<RowData, RecordWithSchema>, ProcessingTimeCallback {
-
-    private static final Logger LOG = LoggerFactory.getLogger(DynamicSchemaHandleOperator.class);
-    private static final long HELPER_DEBUG_INTERVEL = 10 * 60 * 1000;
-
-    private final ObjectMapper objectMapper = new ObjectMapper();
-    private final CatalogLoader catalogLoader;
-    private final MultipleSinkOption multipleSinkOption;
-
-    private transient Catalog catalog;
-    private transient SupportsNamespaces asNamespaceCatalog;
-    private transient AbstractDynamicSchemaFormat<JsonNode> dynamicSchemaFormat;
-    private transient ProcessingTimeService processingTimeService;
-
-    // record cache, wait schema to consume record
-    private transient Map<TableIdentifier, Queue<RecordWithSchema>> recordQueues;
-
-    // schema cache
-    private transient Map<TableIdentifier, Schema> schemaCache;
-
-    // blacklist to filter schema update failed table
-    private transient Set<TableIdentifier> blacklist;
-
-    public DynamicSchemaHandleOperator(CatalogLoader catalogLoader,
-            MultipleSinkOption multipleSinkOption) {
-        this.catalogLoader = catalogLoader;
-        this.multipleSinkOption = multipleSinkOption;
-    }
-
-    @Override
-    public void open() throws Exception {
-        super.open();
-        this.catalog = catalogLoader.loadCatalog();
-        this.asNamespaceCatalog =
-                catalog instanceof SupportsNamespaces ? (SupportsNamespaces) catalog : null;
-        this.dynamicSchemaFormat = DynamicSchemaFormatFactory.getFormat(
-                multipleSinkOption.getFormat(), multipleSinkOption.getFormatOption());
-
-        this.processingTimeService = getRuntimeContext().getProcessingTimeService();
-        processingTimeService.registerTimer(
-                processingTimeService.getCurrentProcessingTime() + HELPER_DEBUG_INTERVEL, this);
-
-        this.recordQueues = new HashMap<>();
-        this.schemaCache = new HashMap<>();
-        this.blacklist = new HashSet<>();
-    }
-
-    @Override
-    public void close() throws Exception {
-        super.close();
-        if (catalog instanceof Closeable) {
-            ((Closeable) catalog).close();
-        }
-    }
-
-    @Override
-    public void processElement(StreamRecord<RowData> element) throws Exception {
-        JsonNode jsonNode = dynamicSchemaFormat.deserialize(element.getValue().getBinary(0));
-
-        TableIdentifier tableId = parseId(jsonNode);
-        if (blacklist.contains(tableId)) {
-            return;
-        }
-
-        boolean isDDL = dynamicSchemaFormat.extractDDLFlag(jsonNode);
-        if (isDDL) {
-            execDDL(jsonNode, tableId);
-        } else {
-            execDML(jsonNode, tableId);
-        }
-    }
-
-    @Override
-    public void onProcessingTime(long timestamp) {
-        LOG.info("Black list table: {} at time {}.", blacklist, timestamp);
-        processingTimeService.registerTimer(
-                processingTimeService.getCurrentProcessingTime() + HELPER_DEBUG_INTERVEL, this);
-    }
-
-    private void execDDL(JsonNode jsonNode, TableIdentifier tableId) {
-        // todo:parse ddl sql
-    }
-
-    private void execDML(JsonNode jsonNode, TableIdentifier tableId) {
-        RecordWithSchema record = parseRecord(jsonNode, tableId);
-        Schema schema = schemaCache.get(record.getTableId());
-        Schema dataSchema = record.getSchema();
-        recordQueues.compute(record.getTableId(), (k, v) -> {
-            if (v == null) {
-                v = new LinkedList<>();
-            }
-            v.add(record);
-            return v;
-        });
-
-        if (schema == null) {
-            handleTableCreateEventFromOperator(record.getTableId(), dataSchema);
-        } else {
-            handleSchemaInfoEvent(record.getTableId(), schema);
-        }
-    }
-
-    // ======================== All coordinator interact request and response method ============================
-    private void handleSchemaInfoEvent(TableIdentifier tableId, Schema schema) {
-        schemaCache.put(tableId, schema);
-        Schema latestSchema = schemaCache.get(tableId);
-        Queue<RecordWithSchema> queue = recordQueues.get(tableId);
-        while (queue != null && !queue.isEmpty()) {
-            Schema dataSchema = queue.peek().getSchema();
-            // if compatible, this means that the current schema is the latest schema
-            // if not, prove the need to update the current schema
-            if (isCompatible(latestSchema, dataSchema)) {
-                RecordWithSchema recordWithSchema = queue.poll()
-                        .refreshFieldId(latestSchema)
-                        .refreshRowData((jsonNode, schema1) -> {
-                            try {
-                                return dynamicSchemaFormat.extractRowData(jsonNode, FlinkSchemaUtil.convert(schema1));
-                            } catch (Exception e) {
-                                LOG.warn("Ignore table {} schema change, old: {} new: {}.",
-                                        tableId, dataSchema, latestSchema, e);
-                                blacklist.add(tableId);
-                            }
-                            return Collections.emptyList();
-                        });
-                output.collect(new StreamRecord<>(recordWithSchema));
-            } else {
-                handldAlterSchemaEventFromOperator(tableId, latestSchema, dataSchema);
-                break;
-            }
-        }
-    }
-
-    // ================================ All coordinator handle method ==============================================
-    private void handleTableCreateEventFromOperator(TableIdentifier tableId, Schema schema) {
-        if (!catalog.tableExists(tableId)) {
-            if (asNamespaceCatalog != null && !asNamespaceCatalog.namespaceExists(tableId.namespace())) {
-                try {
-                    asNamespaceCatalog.createNamespace(tableId.namespace());
-                    LOG.info("Auto create Database({}) in Catalog({}).", tableId.namespace(), catalog.name());
-                } catch (AlreadyExistsException e) {
-                    LOG.warn("Database({}) already exist in Catalog({})!", tableId.namespace(), catalog.name());
-                }
-            }
-
-            ImmutableMap.Builder<String, String> properties = ImmutableMap.builder();
-            properties.put("format-version", "2");
-            properties.put("write.upsert.enabled", "true");
-            properties.put("write.metadata.metrics.default", "full");
-            // for hive visible
-            properties.put("engine.hive.enabled", "true");
-
-            try {
-                catalog.createTable(tableId, schema, PartitionSpec.unpartitioned(), properties.build());
-                LOG.info("Auto create Table({}) in Database({}) in Catalog({})!",
-                        tableId.name(), tableId.namespace(), catalog.name());
-            } catch (AlreadyExistsException e) {
-                LOG.warn("Table({}) already exist in Database({}) in Catalog({})!",
-                        tableId.name(), tableId.namespace(), catalog.name());
-            } catch (Exception e) {
-                // default strategy for auto create table fail, just ignore this table datas.
-                LOG.warn("Table({}) create fail, add it to blackList!", tableId.name());
-                blacklist.add(tableId);
-                return;
-            }
-        }
-
-        handleSchemaInfoEvent(tableId, catalog.loadTable(tableId).schema());
-    }
-
-    private void handldAlterSchemaEventFromOperator(TableIdentifier tableId, Schema oldSchema, Schema newSchema) {
-        Table table = catalog.loadTable(tableId);
-
-        // The transactionality of changes is guaranteed by comparing the old schema with the current schema of the
-        // table.
-        // Judging whether changes can be made by schema comparison (currently only column additions are supported),
-        // for scenarios that cannot be changed, it is always considered that there is a problem with the data.
-        Transaction transaction = table.newTransaction();
-        if (table.schema().sameSchema(oldSchema)) {
-            List<TableChange> tableChanges = SchemaChangeUtils.diffSchema(oldSchema, newSchema);
-            if (!canHandleWithSchemaUpdatePolicy(tableId, tableChanges)) {
-                // If can not handle this schema update, should not push data into next operator
-                return;
-            }
-            SchemaChangeUtils.applySchemaChanges(transaction.updateSchema(), tableChanges);
-            LOG.info("Schema evolution in table({}) for table change: {}", tableId, tableChanges);
-        }
-        transaction.commitTransaction();
-        handleSchemaInfoEvent(tableId, table.schema());
-    }
-
-    // =============================== Utils method =================================================================
-    // The way to judge compatibility is whether all the field names in the old schema exist in the new schema
-    private boolean isCompatible(Schema newSchema, Schema oldSchema) {
-        for (NestedField field : oldSchema.columns()) {
-            if (newSchema.findField(field.name()) == null) {
-                return false;
-            }
-        }
-        return true;
-    }
-
-    private TableIdentifier parseId(JsonNode data) throws IOException {
-        String databaseStr = dynamicSchemaFormat.parse(data, multipleSinkOption.getDatabasePattern());
-        String tableStr = dynamicSchemaFormat.parse(data, multipleSinkOption.getTablePattern());
-        return TableIdentifier.of(databaseStr, tableStr);
-    }
-
-    private RecordWithSchema parseRecord(JsonNode data, TableIdentifier tableId) {
-        List<String> pkListStr = dynamicSchemaFormat.extractPrimaryKeyNames(data);
-        RowType schema = dynamicSchemaFormat.extractSchema(data, pkListStr);
-
-        RecordWithSchema record = new RecordWithSchema(
-                data,
-                FlinkSchemaUtil.convert(FlinkSchemaUtil.toSchema(schema)),
-                tableId,
-                pkListStr);
-        return record;
-    }
-
-    private boolean canHandleWithSchemaUpdatePolicy(TableIdentifier tableId, List<TableChange> tableChanges) {
-        boolean canHandle = true;
-        for (TableChange tableChange : tableChanges) {
-            canHandle &= MultipleSinkOption.canHandleWithSchemaUpdate(tableId.toString(), tableChange,
-                    multipleSinkOption.getSchemaUpdatePolicy());
-            if (!(tableChange instanceof AddColumn)) {
-                // todo:currently iceberg can only handle addColumn, so always return false
-                LOG.info("Ignore table {} schema change: {} because iceberg can't handle it.",
-                        tableId, tableChange);
-                canHandle = false;
-            }
-            if (!canHandle) {
-                blacklist.add(tableId);
-                break;
-            }
-        }
-
-        return canHandle;
-    }
-}
->>>>>>> 0969223f
+}