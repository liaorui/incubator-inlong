<<<<<<< HEAD
/*
 * Licensed to the Apache Software Foundation (ASF) under one or more
 * contributor license agreements. See the NOTICE file distributed with
 * this work for additional information regarding copyright ownership.
 * The ASF licenses this file to You under the Apache License, Version 2.0
 * (the "License"); you may not use this file except in compliance with
 * the License. You may obtain a copy of the License at
 *
 * http://www.apache.org/licenses/LICENSE-2.0
 *
 * Unless required by applicable law or agreed to in writing, software
 * distributed under the License is distributed on an "AS IS" BASIS,
 * WITHOUT WARRANTIES OR CONDITIONS OF ANY KIND, either express or implied.
 * See the License for the specific language governing permissions and
 * limitations under the License.
 */

package org.apache.inlong.sort.iceberg.sink.multiple;

import org.apache.flink.api.common.state.CheckpointListener;
import org.apache.flink.configuration.Configuration;
import org.apache.flink.runtime.state.FunctionInitializationContext;
import org.apache.flink.runtime.state.FunctionSnapshotContext;
import org.apache.flink.streaming.api.checkpoint.CheckpointedFunction;
import org.apache.flink.streaming.api.operators.BoundedOneInput;
import org.apache.iceberg.catalog.TableIdentifier;
import org.apache.iceberg.flink.CatalogLoader;
import org.apache.iceberg.flink.TableLoader;

import java.util.HashMap;
import java.util.Map;
import java.util.Map.Entry;

public class IcebergMultipleFilesCommiter extends IcebergProcessFunction<MultipleWriteResult, Void>
        implements
            CheckpointedFunction,
            CheckpointListener,
            BoundedOneInput {

    private Map<TableIdentifier, IcebergSingleFileCommiter> multipleCommiters;
    private final CatalogLoader catalogLoader;
    private final boolean overwrite;

    public IcebergMultipleFilesCommiter(CatalogLoader catalogLoader, boolean overwrite) {
        this.catalogLoader = catalogLoader;
        this.overwrite = overwrite;
    }

    private transient FunctionInitializationContext functionInitializationContext;

    @Override
    public void processElement(MultipleWriteResult value) throws Exception {
        TableIdentifier tableId = value.getTableId();
        if (multipleCommiters.get(tableId) == null) {
            IcebergSingleFileCommiter commiter = new IcebergSingleFileCommiter(
                    tableId, TableLoader.fromCatalog(catalogLoader, value.getTableId()), overwrite, null);
            commiter.setup(getRuntimeContext(), collector, context);
            commiter.initializeState(functionInitializationContext);
            commiter.open(new Configuration());
            multipleCommiters.put(tableId, commiter);
        }

        multipleCommiters.get(tableId).processElement(value.getWriteResult());
    }

    @Override
    public void snapshotState(FunctionSnapshotContext context) throws Exception {
        for (Entry<TableIdentifier, IcebergSingleFileCommiter> entry : multipleCommiters.entrySet()) {
            entry.getValue().snapshotState(context);
        }
    }

    @Override
    public void initializeState(FunctionInitializationContext context) throws Exception {
        this.functionInitializationContext = context;
    }

    @Override
    public void notifyCheckpointComplete(long checkpointId) throws Exception {
        for (Entry<TableIdentifier, IcebergSingleFileCommiter> entry : multipleCommiters.entrySet()) {
            entry.getValue().notifyCheckpointComplete(checkpointId);
        }
    }

    @Override
    public void open(Configuration parameters) throws Exception {
        multipleCommiters = new HashMap<>();
    }

    @Override
    public void close() throws Exception {
        if (multipleCommiters == null) {
            return;
        }

        for (Entry<TableIdentifier, IcebergSingleFileCommiter> entry : multipleCommiters.entrySet()) {
            entry.getValue().close();
        }
    }

    @Override
    public void endInput() throws Exception {
        for (Entry<TableIdentifier, IcebergSingleFileCommiter> entry : multipleCommiters.entrySet()) {
            entry.getValue().endInput();
        }
    }

}
=======
/*
 *  Licensed to the Apache Software Foundation (ASF) under one or more
 *  contributor license agreements. See the NOTICE file distributed with
 *  this work for additional information regarding copyright ownership.
 *  The ASF licenses this file to You under the Apache License, Version 2.0
 *  (the "License"); you may not use this file except in compliance with
 *  the License. You may obtain a copy of the License at
 *
 *  http://www.apache.org/licenses/LICENSE-2.0
 *
 *  Unless required by applicable law or agreed to in writing, software
 *  distributed under the License is distributed on an "AS IS" BASIS,
 *  WITHOUT WARRANTIES OR CONDITIONS OF ANY KIND, either express or implied.
 *  See the License for the specific language governing permissions and
 *  limitations under the License.
 *
 */

package org.apache.inlong.sort.iceberg.sink.multiple;

import org.apache.flink.api.common.state.CheckpointListener;
import org.apache.flink.configuration.Configuration;
import org.apache.flink.configuration.ReadableConfig;
import org.apache.flink.runtime.state.FunctionInitializationContext;
import org.apache.flink.runtime.state.FunctionSnapshotContext;
import org.apache.flink.streaming.api.checkpoint.CheckpointedFunction;
import org.apache.flink.streaming.api.operators.BoundedOneInput;
import org.apache.iceberg.actions.ActionsProvider;
import org.apache.iceberg.catalog.TableIdentifier;
import org.apache.iceberg.flink.CatalogLoader;
import org.apache.iceberg.flink.TableLoader;

import java.util.HashMap;
import java.util.Map;
import java.util.Map.Entry;

public class IcebergMultipleFilesCommiter extends IcebergProcessFunction<MultipleWriteResult, Void>
        implements CheckpointedFunction, CheckpointListener, BoundedOneInput {

    private Map<TableIdentifier, IcebergSingleFileCommiter> multipleCommiters;
    private final CatalogLoader catalogLoader;
    private final boolean overwrite;
    private final ActionsProvider actionsProvider;
    private final ReadableConfig tableOptions;

    private transient FunctionInitializationContext functionInitializationContext;

    public IcebergMultipleFilesCommiter(CatalogLoader catalogLoader, boolean overwrite, ActionsProvider actionProvider,
            ReadableConfig tableOptions) {
        this.catalogLoader = catalogLoader;
        this.overwrite = overwrite;
        this.actionsProvider = actionProvider;
        this.tableOptions = tableOptions;
    }

    @Override
    public void processElement(MultipleWriteResult value) throws Exception {
        TableIdentifier tableId = value.getTableId();
        if (multipleCommiters.get(tableId) == null) {
            IcebergSingleFileCommiter commiter = new IcebergSingleFileCommiter(
                    tableId, TableLoader.fromCatalog(catalogLoader, value.getTableId()), overwrite,
                    actionsProvider, tableOptions);
            commiter.setup(getRuntimeContext(), collector, context);
            commiter.initializeState(functionInitializationContext);
            commiter.open(new Configuration());
            multipleCommiters.put(tableId, commiter);
        }

        multipleCommiters.get(tableId).processElement(value.getWriteResult());
    }

    @Override
    public void snapshotState(FunctionSnapshotContext context) throws Exception {
        for (Entry<TableIdentifier, IcebergSingleFileCommiter> entry : multipleCommiters.entrySet()) {
            entry.getValue().snapshotState(context);
        }
    }

    @Override
    public void initializeState(FunctionInitializationContext context) throws Exception {
        this.functionInitializationContext = context;
    }

    @Override
    public void notifyCheckpointComplete(long checkpointId) throws Exception {
        for (Entry<TableIdentifier, IcebergSingleFileCommiter> entry : multipleCommiters.entrySet()) {
            entry.getValue().notifyCheckpointComplete(checkpointId);
        }
    }

    @Override
    public void open(Configuration parameters) throws Exception {
        multipleCommiters = new HashMap<>();
    }

    @Override
    public void close() throws Exception {
        if (multipleCommiters == null) {
            return;
        }

        for (Entry<TableIdentifier, IcebergSingleFileCommiter> entry : multipleCommiters.entrySet()) {
            entry.getValue().close();
        }
    }

    @Override
    public void endInput() throws Exception {
        for (Entry<TableIdentifier, IcebergSingleFileCommiter> entry : multipleCommiters.entrySet()) {
            entry.getValue().endInput();
        }
    }

}
>>>>>>> 0969223f
<|MERGE_RESOLUTION|>--- conflicted
+++ resolved
@@ -1,4 +1,3 @@
-<<<<<<< HEAD
 /*
  * Licensed to the Apache Software Foundation (ASF) under one or more
  * contributor license agreements. See the NOTICE file distributed with
@@ -20,116 +19,6 @@
 
 import org.apache.flink.api.common.state.CheckpointListener;
 import org.apache.flink.configuration.Configuration;
-import org.apache.flink.runtime.state.FunctionInitializationContext;
-import org.apache.flink.runtime.state.FunctionSnapshotContext;
-import org.apache.flink.streaming.api.checkpoint.CheckpointedFunction;
-import org.apache.flink.streaming.api.operators.BoundedOneInput;
-import org.apache.iceberg.catalog.TableIdentifier;
-import org.apache.iceberg.flink.CatalogLoader;
-import org.apache.iceberg.flink.TableLoader;
-
-import java.util.HashMap;
-import java.util.Map;
-import java.util.Map.Entry;
-
-public class IcebergMultipleFilesCommiter extends IcebergProcessFunction<MultipleWriteResult, Void>
-        implements
-            CheckpointedFunction,
-            CheckpointListener,
-            BoundedOneInput {
-
-    private Map<TableIdentifier, IcebergSingleFileCommiter> multipleCommiters;
-    private final CatalogLoader catalogLoader;
-    private final boolean overwrite;
-
-    public IcebergMultipleFilesCommiter(CatalogLoader catalogLoader, boolean overwrite) {
-        this.catalogLoader = catalogLoader;
-        this.overwrite = overwrite;
-    }
-
-    private transient FunctionInitializationContext functionInitializationContext;
-
-    @Override
-    public void processElement(MultipleWriteResult value) throws Exception {
-        TableIdentifier tableId = value.getTableId();
-        if (multipleCommiters.get(tableId) == null) {
-            IcebergSingleFileCommiter commiter = new IcebergSingleFileCommiter(
-                    tableId, TableLoader.fromCatalog(catalogLoader, value.getTableId()), overwrite, null);
-            commiter.setup(getRuntimeContext(), collector, context);
-            commiter.initializeState(functionInitializationContext);
-            commiter.open(new Configuration());
-            multipleCommiters.put(tableId, commiter);
-        }
-
-        multipleCommiters.get(tableId).processElement(value.getWriteResult());
-    }
-
-    @Override
-    public void snapshotState(FunctionSnapshotContext context) throws Exception {
-        for (Entry<TableIdentifier, IcebergSingleFileCommiter> entry : multipleCommiters.entrySet()) {
-            entry.getValue().snapshotState(context);
-        }
-    }
-
-    @Override
-    public void initializeState(FunctionInitializationContext context) throws Exception {
-        this.functionInitializationContext = context;
-    }
-
-    @Override
-    public void notifyCheckpointComplete(long checkpointId) throws Exception {
-        for (Entry<TableIdentifier, IcebergSingleFileCommiter> entry : multipleCommiters.entrySet()) {
-            entry.getValue().notifyCheckpointComplete(checkpointId);
-        }
-    }
-
-    @Override
-    public void open(Configuration parameters) throws Exception {
-        multipleCommiters = new HashMap<>();
-    }
-
-    @Override
-    public void close() throws Exception {
-        if (multipleCommiters == null) {
-            return;
-        }
-
-        for (Entry<TableIdentifier, IcebergSingleFileCommiter> entry : multipleCommiters.entrySet()) {
-            entry.getValue().close();
-        }
-    }
-
-    @Override
-    public void endInput() throws Exception {
-        for (Entry<TableIdentifier, IcebergSingleFileCommiter> entry : multipleCommiters.entrySet()) {
-            entry.getValue().endInput();
-        }
-    }
-
-}
-=======
-/*
- *  Licensed to the Apache Software Foundation (ASF) under one or more
- *  contributor license agreements. See the NOTICE file distributed with
- *  this work for additional information regarding copyright ownership.
- *  The ASF licenses this file to You under the Apache License, Version 2.0
- *  (the "License"); you may not use this file except in compliance with
- *  the License. You may obtain a copy of the License at
- *
- *  http://www.apache.org/licenses/LICENSE-2.0
- *
- *  Unless required by applicable law or agreed to in writing, software
- *  distributed under the License is distributed on an "AS IS" BASIS,
- *  WITHOUT WARRANTIES OR CONDITIONS OF ANY KIND, either express or implied.
- *  See the License for the specific language governing permissions and
- *  limitations under the License.
- *
- */
-
-package org.apache.inlong.sort.iceberg.sink.multiple;
-
-import org.apache.flink.api.common.state.CheckpointListener;
-import org.apache.flink.configuration.Configuration;
 import org.apache.flink.configuration.ReadableConfig;
 import org.apache.flink.runtime.state.FunctionInitializationContext;
 import org.apache.flink.runtime.state.FunctionSnapshotContext;
@@ -145,7 +34,10 @@
 import java.util.Map.Entry;
 
 public class IcebergMultipleFilesCommiter extends IcebergProcessFunction<MultipleWriteResult, Void>
-        implements CheckpointedFunction, CheckpointListener, BoundedOneInput {
+        implements
+            CheckpointedFunction,
+            CheckpointListener,
+            BoundedOneInput {
 
     private Map<TableIdentifier, IcebergSingleFileCommiter> multipleCommiters;
     private final CatalogLoader catalogLoader;
@@ -221,5 +113,4 @@
         }
     }
 
-}
->>>>>>> 0969223f
+}