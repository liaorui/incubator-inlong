<<<<<<< HEAD
/*
 * Licensed to the Apache Software Foundation (ASF) under one or more
 * contributor license agreements. See the NOTICE file distributed with
 * this work for additional information regarding copyright ownership.
 * The ASF licenses this file to You under the Apache License, Version 2.0
 * (the "License"); you may not use this file except in compliance with
 * the License. You may obtain a copy of the License at
 *
 * http://www.apache.org/licenses/LICENSE-2.0
 *
 * Unless required by applicable law or agreed to in writing, software
 * distributed under the License is distributed on an "AS IS" BASIS,
 * WITHOUT WARRANTIES OR CONDITIONS OF ANY KIND, either express or implied.
 * See the License for the specific language governing permissions and
 * limitations under the License.
 */

package org.apache.inlong.sort.iceberg.sink.multiple;

import org.apache.flink.api.common.state.CheckpointListener;
import org.apache.flink.api.common.state.ListState;
import org.apache.flink.api.common.state.ListStateDescriptor;
import org.apache.flink.api.common.typeinfo.BasicTypeInfo;
import org.apache.flink.api.common.typeinfo.PrimitiveArrayTypeInfo;
import org.apache.flink.core.io.SimpleVersionedSerialization;
import org.apache.flink.runtime.state.FunctionInitializationContext;
import org.apache.flink.runtime.state.FunctionSnapshotContext;
import org.apache.flink.streaming.api.checkpoint.CheckpointedFunction;
import org.apache.flink.table.runtime.typeutils.SortedMapTypeInfo;
import org.apache.iceberg.AppendFiles;
import org.apache.iceberg.ManifestFile;
import org.apache.iceberg.ReplacePartitions;
import org.apache.iceberg.RowDelta;
import org.apache.iceberg.Snapshot;
import org.apache.iceberg.SnapshotUpdate;
import org.apache.iceberg.Table;
import org.apache.iceberg.actions.ActionsProvider;
import org.apache.iceberg.actions.RewriteDataFiles;
import org.apache.iceberg.catalog.TableIdentifier;
import org.apache.iceberg.flink.TableLoader;
import org.apache.iceberg.io.WriteResult;
import org.apache.iceberg.relocated.com.google.common.base.MoreObjects;
import org.apache.iceberg.relocated.com.google.common.base.Preconditions;
import org.apache.iceberg.relocated.com.google.common.base.Strings;
import org.apache.iceberg.relocated.com.google.common.collect.Lists;
import org.apache.iceberg.relocated.com.google.common.collect.Maps;
import org.apache.iceberg.types.Comparators;
import org.apache.iceberg.types.Types;
import org.apache.iceberg.util.PropertyUtil;
import org.apache.inlong.sort.iceberg.FlinkActions;
import org.apache.inlong.sort.iceberg.sink.DeltaManifests;
import org.apache.inlong.sort.iceberg.sink.DeltaManifestsSerializer;
import org.apache.inlong.sort.iceberg.sink.FlinkManifestUtil;
import org.apache.inlong.sort.iceberg.sink.ManifestOutputFileFactory;
import org.slf4j.Logger;
import org.slf4j.LoggerFactory;

import java.io.IOException;
import java.util.Arrays;
import java.util.Comparator;
import java.util.List;
import java.util.Map;
import java.util.NavigableMap;
import java.util.SortedMap;

public class IcebergSingleFileCommiter extends IcebergProcessFunction<WriteResult, Void>
        implements
            CheckpointedFunction,
            CheckpointListener {

    private static final long serialVersionUID = 1L;
    private static final long INITIAL_CHECKPOINT_ID = -1L;
    private static final byte[] EMPTY_MANIFEST_DATA = new byte[0];

    private static final Logger LOG = LoggerFactory.getLogger(IcebergSingleFileCommiter.class);
    private static final String FLINK_JOB_ID = "flink.job-id";

    // The max checkpoint id we've committed to iceberg table. As the flink's checkpoint is always increasing, so we
    // could correctly commit all the data files whose checkpoint id is greater than the max committed one to iceberg
    // table, for avoiding committing the same data files twice. This id will be attached to iceberg's meta when
    // committing the iceberg transaction.
    private static final String MAX_COMMITTED_CHECKPOINT_ID = "flink.max-committed-checkpoint-id";
    static final String MAX_CONTINUOUS_EMPTY_COMMITS = "flink.max-continuous-empty-commits";

    // TableLoader to load iceberg table lazily.
    private final TableLoader tableLoader;
    private final boolean replacePartitions;

    // A sorted map to maintain the completed data files for each pending checkpointId (which have not been committed
    // to iceberg table). We need a sorted map here because there's possible that few checkpoints snapshot failed, for
    // example: the 1st checkpoint have 2 data files <1, <file0, file1>>, the 2st checkpoint have 1 data files
    // <2, <file3>>. Snapshot for checkpoint#1 interrupted because of network/disk failure etc, while we don't expect
    // any data loss in iceberg table. So we keep the finished files <1, <file0, file1>> in memory and retry to commit
    // iceberg table when the next checkpoint happen.
    private final NavigableMap<Long, byte[]> dataFilesPerCheckpoint = Maps.newTreeMap();

    // The completed files cache for current checkpoint. Once the snapshot barrier received, it will be flushed to the
    // 'dataFilesPerCheckpoint'.
    private final List<WriteResult> writeResultsOfCurrentCkpt = Lists.newArrayList();

    // It will have an unique identifier for one job.
    private transient String flinkJobId;
    private transient Table table;
    private transient ManifestOutputFileFactory manifestOutputFileFactory;
    private transient long maxCommittedCheckpointId;
    private transient int continuousEmptyCheckpoints;
    private transient int maxContinuousEmptyCommits;
    // There're two cases that we restore from flink checkpoints: the first case is restoring from snapshot created by
    // the same flink job; another case is restoring from snapshot created by another different job. For the second
    // case, we need to maintain the old flink job's id in flink state backend to find the max-committed-checkpoint-id
    // when traversing iceberg table's snapshots.
    private final ListStateDescriptor<String> jobIdDescriptor;
    private transient ListState<String> jobIdState;
    // All pending checkpoints states for this function.
    private final ListStateDescriptor<SortedMap<Long, byte[]>> stateDescriptor;
    private transient ListState<SortedMap<Long, byte[]>> checkpointsState;

    // compact file action
    private ActionsProvider flinkActions;
    private transient RewriteDataFiles compactAction;

    public IcebergSingleFileCommiter(
            TableIdentifier tableId,
            TableLoader tableLoader,
            boolean replacePartitions,
            ActionsProvider actionProvider) {
        // Here must distinguish state descriptor with tableId, because all icebergSingleFileCommiter state in
        // one IcebergMultipleFilesCommiter use same StateStore.
        this.tableLoader = tableLoader;
        this.replacePartitions = replacePartitions;
        this.flinkActions = actionProvider;
        this.jobIdDescriptor = new ListStateDescriptor<>(
                String.format("iceberg(%s)-flink-job-id", tableId.toString()), BasicTypeInfo.STRING_TYPE_INFO);
        this.stateDescriptor = buildStateDescriptor(tableId);
    }

    @Override
    public void initializeState(FunctionInitializationContext context) throws Exception {
        this.flinkJobId = getRuntimeContext().getJobId().toString();

        // Open the table loader and load the table.
        this.tableLoader.open();
        this.table = tableLoader.loadTable();

        // compact file
        if (flinkActions != null
                && PropertyUtil.propertyAsBoolean(
                        table.properties(), FlinkActions.COMPACT_ENABLED, FlinkActions.COMPACT_ENABLED_DEFAULT)) {
            compactAction = flinkActions.rewriteDataFiles(table);
        }
        maxContinuousEmptyCommits = PropertyUtil.propertyAsInt(table.properties(), MAX_CONTINUOUS_EMPTY_COMMITS, 10);
        Preconditions.checkArgument(maxContinuousEmptyCommits > 0,
                MAX_CONTINUOUS_EMPTY_COMMITS + " must be positive");

        int subTaskId = getRuntimeContext().getIndexOfThisSubtask();
        int attemptId = getRuntimeContext().getAttemptNumber();
        this.manifestOutputFileFactory = FlinkManifestUtil
                .createOutputFileFactory(table, flinkJobId, subTaskId, attemptId);
        this.maxCommittedCheckpointId = INITIAL_CHECKPOINT_ID;

        this.checkpointsState = context.getOperatorStateStore().getListState(stateDescriptor);
        this.jobIdState = context.getOperatorStateStore().getListState(jobIdDescriptor);
        if (context.isRestored()) {
            String restoredFlinkJobId = jobIdState.get().iterator().next();
            Preconditions.checkState(!Strings.isNullOrEmpty(restoredFlinkJobId),
                    "Flink job id parsed from checkpoint snapshot shouldn't be null or empty");

            // Since flink's checkpoint id will start from the max-committed-checkpoint-id + 1 in the new flink job even
            // if it's restored from a snapshot created by another different flink job, so it's safe to assign the max
            // committed checkpoint id from restored flink job to the current flink job.
            this.maxCommittedCheckpointId = getMaxCommittedCheckpointId(table, restoredFlinkJobId);

            NavigableMap<Long, byte[]> uncommittedDataFiles = Maps
                    .newTreeMap(checkpointsState.get().iterator().next())
                    .tailMap(maxCommittedCheckpointId, false);
            if (!uncommittedDataFiles.isEmpty()) {
                // Committed all uncommitted data files from the old flink job to iceberg table.
                long maxUncommittedCheckpointId = uncommittedDataFiles.lastKey();
                commitUpToCheckpoint(uncommittedDataFiles, restoredFlinkJobId, maxUncommittedCheckpointId);
            }
        }
    }

    @Override
    public void snapshotState(FunctionSnapshotContext context) throws Exception {
        long checkpointId = context.getCheckpointId();
        LOG.info("Start to flush snapshot state to state backend, table: {}, checkpointId: {}", table, checkpointId);

        // Update the checkpoint state.
        dataFilesPerCheckpoint.put(checkpointId, writeToManifest(checkpointId));
        // Reset the snapshot state to the latest state.
        checkpointsState.clear();
        checkpointsState.add(dataFilesPerCheckpoint);

        jobIdState.clear();
        jobIdState.add(flinkJobId);

        // Clear the local buffer for current checkpoint.
        writeResultsOfCurrentCkpt.clear();
    }

    @Override
    public void notifyCheckpointComplete(long checkpointId) throws Exception {
        // It's possible that we have the following events:
        // 1. snapshotState(ckpId);
        // 2. snapshotState(ckpId+1);
        // 3. notifyCheckpointComplete(ckpId+1);
        // 4. notifyCheckpointComplete(ckpId);
        // For step#4, we don't need to commit iceberg table again because in step#3 we've committed all the files,
        // Besides, we need to maintain the max-committed-checkpoint-id to be increasing.
        if (checkpointId > maxCommittedCheckpointId) {
            commitUpToCheckpoint(dataFilesPerCheckpoint, flinkJobId, checkpointId);
            this.maxCommittedCheckpointId = checkpointId;
            // every interval checkpoint do a small file compact
            if (compactAction != null) {
                compactAction.execute();
            }
        }
    }

    private void commitUpToCheckpoint(NavigableMap<Long, byte[]> deltaManifestsMap,
            String newFlinkJobId,
            long checkpointId) throws IOException {
        NavigableMap<Long, byte[]> pendingMap = deltaManifestsMap.headMap(checkpointId, true);
        List<ManifestFile> manifests = Lists.newArrayList();
        NavigableMap<Long, WriteResult> pendingResults = Maps.newTreeMap();
        for (Map.Entry<Long, byte[]> e : pendingMap.entrySet()) {
            if (Arrays.equals(EMPTY_MANIFEST_DATA, e.getValue())) {
                // Skip the empty flink manifest.
                continue;
            }

            DeltaManifests deltaManifests = SimpleVersionedSerialization
                    .readVersionAndDeSerialize(DeltaManifestsSerializer.INSTANCE, e.getValue());
            pendingResults.put(e.getKey(), FlinkManifestUtil.readCompletedFiles(deltaManifests, table.io()));
            manifests.addAll(deltaManifests.manifests());
        }

        int totalFiles = pendingResults.values().stream()
                .mapToInt(r -> r.dataFiles().length + r.deleteFiles().length).sum();
        continuousEmptyCheckpoints = totalFiles == 0 ? continuousEmptyCheckpoints + 1 : 0;
        if (totalFiles != 0 || continuousEmptyCheckpoints % maxContinuousEmptyCommits == 0) {
            if (replacePartitions) {
                replacePartitions(pendingResults, newFlinkJobId, checkpointId);
            } else {
                commitDeltaTxn(pendingResults, newFlinkJobId, checkpointId);
            }
            continuousEmptyCheckpoints = 0;
        }
        pendingMap.clear();

        // Delete the committed manifests.
        for (ManifestFile manifest : manifests) {
            try {
                table.io().deleteFile(manifest.path());
            } catch (Exception e) {
                // The flink manifests cleaning failure shouldn't abort the completed checkpoint.
                String details = MoreObjects.toStringHelper(this)
                        .add("flinkJobId", newFlinkJobId)
                        .add("checkpointId", checkpointId)
                        .add("manifestPath", manifest.path())
                        .toString();
                LOG.warn("The iceberg transaction has been committed, but we failed to clean the temporary flink "
                        + "manifests: {}", details, e);
            }
        }
    }

    private void replacePartitions(NavigableMap<Long, WriteResult> pendingResults, String newFlinkJobId,
            long checkpointId) {
        // Partition overwrite does not support delete files.
        int deleteFilesNum = pendingResults.values().stream().mapToInt(r -> r.deleteFiles().length).sum();
        Preconditions.checkState(deleteFilesNum == 0, "Cannot overwrite partitions with delete files.");

        // Commit the overwrite transaction.
        ReplacePartitions dynamicOverwrite = table.newReplacePartitions();

        int numFiles = 0;
        for (WriteResult result : pendingResults.values()) {
            Preconditions.checkState(result.referencedDataFiles().length == 0,
                    "Should have no referenced data files.");

            numFiles += result.dataFiles().length;
            Arrays.stream(result.dataFiles()).forEach(dynamicOverwrite::addFile);
        }

        commitOperation(dynamicOverwrite, numFiles, 0, "dynamic partition overwrite", newFlinkJobId, checkpointId);
    }

    private void commitDeltaTxn(
            NavigableMap<Long, WriteResult> pendingResults, String newFlinkJobId, long checkpointId) {
        int deleteFilesNum = pendingResults.values().stream().mapToInt(r -> r.deleteFiles().length).sum();

        if (deleteFilesNum == 0) {
            // To be compatible with iceberg format V1.
            AppendFiles appendFiles = table.newAppend();

            int numFiles = 0;
            for (WriteResult result : pendingResults.values()) {
                Preconditions.checkState(result.referencedDataFiles().length == 0,
                        "Should have no referenced data files.");

                numFiles += result.dataFiles().length;
                Arrays.stream(result.dataFiles()).forEach(appendFiles::appendFile);
            }

            commitOperation(appendFiles, numFiles, 0, "append", newFlinkJobId, checkpointId);
        } else {
            // To be compatible with iceberg format V2.
            for (Map.Entry<Long, WriteResult> e : pendingResults.entrySet()) {
                // We don't commit the merged result into a single transaction because for the sequential transaction
                // txn1 and txn2, the equality-delete files of txn2 are required to be applied to data files from txn1.
                // Committing the merged one will lead to the incorrect delete semantic.
                WriteResult result = e.getValue();

                // Row delta validations are not needed for streaming changes that write equality deletes. Equality
                // deletes are applied to data in all previous sequence numbers, so retries may push deletes further in
                // the future, but do not affect correctness. Position deletes committed to the table in this path are
                // used only to delete rows from data files that are being added in this commit. There is no way for
                // data files added along with the delete files to be concurrently removed, so there is no need to
                // validate the files referenced by the position delete files that are being committed.
                RowDelta rowDelta = table.newRowDelta();

                int numDataFiles = result.dataFiles().length;
                Arrays.stream(result.dataFiles()).forEach(rowDelta::addRows);

                int numDeleteFiles = result.deleteFiles().length;
                Arrays.stream(result.deleteFiles()).forEach(rowDelta::addDeletes);

                commitOperation(rowDelta, numDataFiles, numDeleteFiles, "rowDelta", newFlinkJobId, e.getKey());
            }
        }
    }

    private void commitOperation(SnapshotUpdate<?> operation, int numDataFiles, int numDeleteFiles, String description,
            String newFlinkJobId, long checkpointId) {
        LOG.info("Committing {} with {} data files and {} delete files to table {}", description, numDataFiles,
                numDeleteFiles, table);
        operation.set(MAX_COMMITTED_CHECKPOINT_ID, Long.toString(checkpointId));
        operation.set(FLINK_JOB_ID, newFlinkJobId);

        long start = System.currentTimeMillis();
        operation.commit(); // abort is automatically called if this fails.
        long duration = System.currentTimeMillis() - start;
        LOG.info("Committed in {} ms", duration);
    }

    @Override
    public void processElement(WriteResult value)
            throws Exception {
        this.writeResultsOfCurrentCkpt.add(value);
    }

    @Override
    public void endInput() throws IOException {
        // Flush the buffered data files into 'dataFilesPerCheckpoint' firstly.
        long currentCheckpointId = Long.MAX_VALUE;
        dataFilesPerCheckpoint.put(currentCheckpointId, writeToManifest(currentCheckpointId));
        writeResultsOfCurrentCkpt.clear();

        commitUpToCheckpoint(dataFilesPerCheckpoint, flinkJobId, currentCheckpointId);
    }

    /**
     * Write all the complete data files to a newly created manifest file and return the manifest's avro serialized
     * bytes.
     */
    private byte[] writeToManifest(long checkpointId) throws IOException {
        if (writeResultsOfCurrentCkpt.isEmpty()) {
            return EMPTY_MANIFEST_DATA;
        }

        WriteResult result = WriteResult.builder().addAll(writeResultsOfCurrentCkpt).build();
        DeltaManifests deltaManifests = FlinkManifestUtil.writeCompletedFiles(result,
                () -> manifestOutputFileFactory.create(checkpointId), table.spec());

        return SimpleVersionedSerialization.writeVersionAndSerialize(DeltaManifestsSerializer.INSTANCE, deltaManifests);
    }

    @Override
    public void dispose() throws Exception {
        if (tableLoader != null) {
            tableLoader.close();
        }
    }

    private static ListStateDescriptor<SortedMap<Long, byte[]>> buildStateDescriptor(TableIdentifier tableId) {
        Comparator<Long> longComparator = Comparators.forType(Types.LongType.get());
        // Construct a SortedMapTypeInfo.
        SortedMapTypeInfo<Long, byte[]> sortedMapTypeInfo = new SortedMapTypeInfo<>(
                BasicTypeInfo.LONG_TYPE_INFO, PrimitiveArrayTypeInfo.BYTE_PRIMITIVE_ARRAY_TYPE_INFO, longComparator);
        return new ListStateDescriptor<>(
                String.format("iceberg(%s)-files-committer-state", tableId.toString()), sortedMapTypeInfo);
    }

    static long getMaxCommittedCheckpointId(Table table, String flinkJobId) {
        Snapshot snapshot = table.currentSnapshot();
        long lastCommittedCheckpointId = INITIAL_CHECKPOINT_ID;

        while (snapshot != null) {
            Map<String, String> summary = snapshot.summary();
            String snapshotFlinkJobId = summary.get(FLINK_JOB_ID);
            if (flinkJobId.equals(snapshotFlinkJobId)) {
                String value = summary.get(MAX_COMMITTED_CHECKPOINT_ID);
                if (value != null) {
                    lastCommittedCheckpointId = Long.parseLong(value);
                    break;
                }
            }
            Long parentSnapshotId = snapshot.parentId();
            snapshot = parentSnapshotId != null ? table.snapshot(parentSnapshotId) : null;
        }

        return lastCommittedCheckpointId;
    }
}
=======
/*
 *  Licensed to the Apache Software Foundation (ASF) under one or more
 *  contributor license agreements. See the NOTICE file distributed with
 *  this work for additional information regarding copyright ownership.
 *  The ASF licenses this file to You under the Apache License, Version 2.0
 *  (the "License"); you may not use this file except in compliance with
 *  the License. You may obtain a copy of the License at
 *
 *  http://www.apache.org/licenses/LICENSE-2.0
 *
 *  Unless required by applicable law or agreed to in writing, software
 *  distributed under the License is distributed on an "AS IS" BASIS,
 *  WITHOUT WARRANTIES OR CONDITIONS OF ANY KIND, either express or implied.
 *  See the License for the specific language governing permissions and
 *  limitations under the License.
 *
 */

package org.apache.inlong.sort.iceberg.sink.multiple;

import org.apache.flink.api.common.state.CheckpointListener;
import org.apache.flink.api.common.state.ListState;
import org.apache.flink.api.common.state.ListStateDescriptor;
import org.apache.flink.api.common.typeinfo.BasicTypeInfo;
import org.apache.flink.api.common.typeinfo.PrimitiveArrayTypeInfo;
import org.apache.flink.configuration.ReadableConfig;
import org.apache.flink.core.io.SimpleVersionedSerialization;
import org.apache.flink.runtime.state.FunctionInitializationContext;
import org.apache.flink.runtime.state.FunctionSnapshotContext;
import org.apache.flink.streaming.api.checkpoint.CheckpointedFunction;
import org.apache.flink.table.runtime.typeutils.SortedMapTypeInfo;
import org.apache.iceberg.AppendFiles;
import org.apache.iceberg.ManifestFile;
import org.apache.iceberg.ReplacePartitions;
import org.apache.iceberg.RowDelta;
import org.apache.iceberg.Snapshot;
import org.apache.iceberg.SnapshotUpdate;
import org.apache.iceberg.Table;
import org.apache.iceberg.actions.ActionsProvider;
import org.apache.iceberg.actions.RewriteDataFiles;
import org.apache.iceberg.catalog.TableIdentifier;
import org.apache.iceberg.flink.TableLoader;
import org.apache.iceberg.io.WriteResult;
import org.apache.iceberg.relocated.com.google.common.base.MoreObjects;
import org.apache.iceberg.relocated.com.google.common.base.Preconditions;
import org.apache.iceberg.relocated.com.google.common.base.Strings;
import org.apache.iceberg.relocated.com.google.common.collect.Lists;
import org.apache.iceberg.relocated.com.google.common.collect.Maps;
import org.apache.iceberg.types.Comparators;
import org.apache.iceberg.types.Types;
import org.apache.iceberg.util.PropertyUtil;
import org.apache.inlong.sort.iceberg.FlinkActions;
import org.apache.inlong.sort.iceberg.FlinkDynamicTableFactory;
import org.apache.inlong.sort.iceberg.sink.DeltaManifests;
import org.apache.inlong.sort.iceberg.sink.DeltaManifestsSerializer;
import org.apache.inlong.sort.iceberg.sink.FlinkManifestUtil;
import org.apache.inlong.sort.iceberg.sink.ManifestOutputFileFactory;
import org.slf4j.Logger;
import org.slf4j.LoggerFactory;

import java.io.IOException;
import java.util.Arrays;
import java.util.Comparator;
import java.util.List;
import java.util.Map;
import java.util.NavigableMap;
import java.util.SortedMap;

public class IcebergSingleFileCommiter extends IcebergProcessFunction<WriteResult, Void>
        implements CheckpointedFunction, CheckpointListener {
    private static final long serialVersionUID = 1L;
    private static final long INITIAL_CHECKPOINT_ID = -1L;
    private static final byte[] EMPTY_MANIFEST_DATA = new byte[0];

    private static final Logger LOG = LoggerFactory.getLogger(IcebergSingleFileCommiter.class);
    private static final String FLINK_JOB_ID = "flink.job-id";

    // The max checkpoint id we've committed to iceberg table. As the flink's checkpoint is always increasing, so we
    // could correctly commit all the data files whose checkpoint id is greater than the max committed one to iceberg
    // table, for avoiding committing the same data files twice. This id will be attached to iceberg's meta when
    // committing the iceberg transaction.
    private static final String MAX_COMMITTED_CHECKPOINT_ID = "flink.max-committed-checkpoint-id";
    static final String MAX_CONTINUOUS_EMPTY_COMMITS = "flink.max-continuous-empty-commits";

    // TableLoader to load iceberg table lazily.
    private final TableLoader tableLoader;
    private final boolean replacePartitions;

    // A sorted map to maintain the completed data files for each pending checkpointId (which have not been committed
    // to iceberg table). We need a sorted map here because there's possible that few checkpoints snapshot failed, for
    // example: the 1st checkpoint have 2 data files <1, <file0, file1>>, the 2st checkpoint have 1 data files
    // <2, <file3>>. Snapshot for checkpoint#1 interrupted because of network/disk failure etc, while we don't expect
    // any data loss in iceberg table. So we keep the finished files <1, <file0, file1>> in memory and retry to commit
    // iceberg table when the next checkpoint happen.
    private final NavigableMap<Long, byte[]> dataFilesPerCheckpoint = Maps.newTreeMap();

    // The completed files cache for current checkpoint. Once the snapshot barrier received, it will be flushed to the
    // 'dataFilesPerCheckpoint'.
    private final List<WriteResult> writeResultsOfCurrentCkpt = Lists.newArrayList();

    // It will have an unique identifier for one job.
    private transient String flinkJobId;
    private transient Table table;
    private transient ManifestOutputFileFactory manifestOutputFileFactory;
    private transient long maxCommittedCheckpointId;
    private transient int continuousEmptyCheckpoints;
    private transient int maxContinuousEmptyCommits;
    // There're two cases that we restore from flink checkpoints: the first case is restoring from snapshot created by
    // the same flink job; another case is restoring from snapshot created by another different job. For the second
    // case, we need to maintain the old flink job's id in flink state backend to find the max-committed-checkpoint-id
    // when traversing iceberg table's snapshots.
    private final ListStateDescriptor<String> jobIdDescriptor;
    private transient ListState<String> jobIdState;
    // All pending checkpoints states for this function.
    private final ListStateDescriptor<SortedMap<Long, byte[]>> stateDescriptor;
    private transient ListState<SortedMap<Long, byte[]>> checkpointsState;

    // compact file action
    private ActionsProvider flinkActions;
    private transient RewriteDataFiles compactAction;
    private ReadableConfig tableOptions;

    public IcebergSingleFileCommiter(
            TableIdentifier tableId,
            TableLoader tableLoader,
            boolean replacePartitions,
            ActionsProvider actionProvider,
            ReadableConfig tableOptions) {
        // Here must distinguish state descriptor with tableId, because all icebergSingleFileCommiter state in
        // one IcebergMultipleFilesCommiter use same StateStore.
        this.tableLoader = tableLoader;
        this.replacePartitions = replacePartitions;
        this.flinkActions = actionProvider;
        this.tableOptions = tableOptions;
        this.jobIdDescriptor = new ListStateDescriptor<>(
                String.format("iceberg(%s)-flink-job-id", tableId.toString()), BasicTypeInfo.STRING_TYPE_INFO);
        this.stateDescriptor = buildStateDescriptor(tableId);
    }

    @Override
    public void initializeState(FunctionInitializationContext context) throws Exception {
        this.flinkJobId = getRuntimeContext().getJobId().toString();

        // Open the table loader and load the table.
        this.tableLoader.open();
        this.table = tableLoader.loadTable();

        boolean writeCompactEnabelFromTO = this.tableOptions == null
                ? false : this.tableOptions.get(FlinkDynamicTableFactory.WRITE_COMPACT_ENABLE);
        // compact file
        if (flinkActions != null && (PropertyUtil.propertyAsBoolean(
                table.properties(), FlinkActions.COMPACT_ENABLED, FlinkActions.COMPACT_ENABLED_DEFAULT)
                || writeCompactEnabelFromTO)) {
            compactAction = flinkActions.rewriteDataFiles(table);
        }
        maxContinuousEmptyCommits = PropertyUtil.propertyAsInt(table.properties(), MAX_CONTINUOUS_EMPTY_COMMITS, 10);
        Preconditions.checkArgument(maxContinuousEmptyCommits > 0,
                MAX_CONTINUOUS_EMPTY_COMMITS + " must be positive");

        int subTaskId = getRuntimeContext().getIndexOfThisSubtask();
        int attemptId = getRuntimeContext().getAttemptNumber();
        this.manifestOutputFileFactory = FlinkManifestUtil
                .createOutputFileFactory(table, flinkJobId, subTaskId, attemptId);
        this.maxCommittedCheckpointId = INITIAL_CHECKPOINT_ID;

        this.checkpointsState = context.getOperatorStateStore().getListState(stateDescriptor);
        this.jobIdState = context.getOperatorStateStore().getListState(jobIdDescriptor);
        if (context.isRestored()) {
            String restoredFlinkJobId = jobIdState.get().iterator().next();
            Preconditions.checkState(!Strings.isNullOrEmpty(restoredFlinkJobId),
                    "Flink job id parsed from checkpoint snapshot shouldn't be null or empty");

            // Since flink's checkpoint id will start from the max-committed-checkpoint-id + 1 in the new flink job even
            // if it's restored from a snapshot created by another different flink job, so it's safe to assign the max
            // committed checkpoint id from restored flink job to the current flink job.
            this.maxCommittedCheckpointId = getMaxCommittedCheckpointId(table, restoredFlinkJobId);

            NavigableMap<Long, byte[]> uncommittedDataFiles = Maps
                    .newTreeMap(checkpointsState.get().iterator().next())
                    .tailMap(maxCommittedCheckpointId, false);
            if (!uncommittedDataFiles.isEmpty()) {
                // Committed all uncommitted data files from the old flink job to iceberg table.
                long maxUncommittedCheckpointId = uncommittedDataFiles.lastKey();
                commitUpToCheckpoint(uncommittedDataFiles, restoredFlinkJobId, maxUncommittedCheckpointId);
            }
        }
    }

    @Override
    public void snapshotState(FunctionSnapshotContext context) throws Exception {
        long checkpointId = context.getCheckpointId();
        LOG.info("Start to flush snapshot state to state backend, table: {}, checkpointId: {}", table, checkpointId);

        // Update the checkpoint state.
        dataFilesPerCheckpoint.put(checkpointId, writeToManifest(checkpointId));
        // Reset the snapshot state to the latest state.
        checkpointsState.clear();
        checkpointsState.add(dataFilesPerCheckpoint);

        jobIdState.clear();
        jobIdState.add(flinkJobId);

        // Clear the local buffer for current checkpoint.
        writeResultsOfCurrentCkpt.clear();
    }

    @Override
    public void notifyCheckpointComplete(long checkpointId) throws Exception {
        // It's possible that we have the following events:
        //   1. snapshotState(ckpId);
        //   2. snapshotState(ckpId+1);
        //   3. notifyCheckpointComplete(ckpId+1);
        //   4. notifyCheckpointComplete(ckpId);
        // For step#4, we don't need to commit iceberg table again because in step#3 we've committed all the files,
        // Besides, we need to maintain the max-committed-checkpoint-id to be increasing.
        if (checkpointId > maxCommittedCheckpointId) {
            commitUpToCheckpoint(dataFilesPerCheckpoint, flinkJobId, checkpointId);
            this.maxCommittedCheckpointId = checkpointId;
            // every interval checkpoint do a small file compact
            if (compactAction != null) {
                compactAction.execute();
            }
        }
    }

    private void commitUpToCheckpoint(NavigableMap<Long, byte[]> deltaManifestsMap,
            String newFlinkJobId,
            long checkpointId) throws IOException {
        NavigableMap<Long, byte[]> pendingMap = deltaManifestsMap.headMap(checkpointId, true);
        List<ManifestFile> manifests = Lists.newArrayList();
        NavigableMap<Long, WriteResult> pendingResults = Maps.newTreeMap();
        for (Map.Entry<Long, byte[]> e : pendingMap.entrySet()) {
            if (Arrays.equals(EMPTY_MANIFEST_DATA, e.getValue())) {
                // Skip the empty flink manifest.
                continue;
            }

            DeltaManifests deltaManifests = SimpleVersionedSerialization
                    .readVersionAndDeSerialize(DeltaManifestsSerializer.INSTANCE, e.getValue());
            pendingResults.put(e.getKey(), FlinkManifestUtil.readCompletedFiles(deltaManifests, table.io()));
            manifests.addAll(deltaManifests.manifests());
        }

        int totalFiles = pendingResults.values().stream()
                .mapToInt(r -> r.dataFiles().length + r.deleteFiles().length).sum();
        continuousEmptyCheckpoints = totalFiles == 0 ? continuousEmptyCheckpoints + 1 : 0;
        if (totalFiles != 0 || continuousEmptyCheckpoints % maxContinuousEmptyCommits == 0) {
            if (replacePartitions) {
                replacePartitions(pendingResults, newFlinkJobId, checkpointId);
            } else {
                commitDeltaTxn(pendingResults, newFlinkJobId, checkpointId);
            }
            continuousEmptyCheckpoints = 0;
        }
        pendingMap.clear();

        // Delete the committed manifests.
        for (ManifestFile manifest : manifests) {
            try {
                table.io().deleteFile(manifest.path());
            } catch (Exception e) {
                // The flink manifests cleaning failure shouldn't abort the completed checkpoint.
                String details = MoreObjects.toStringHelper(this)
                        .add("flinkJobId", newFlinkJobId)
                        .add("checkpointId", checkpointId)
                        .add("manifestPath", manifest.path())
                        .toString();
                LOG.warn("The iceberg transaction has been committed, but we failed to clean the temporary flink "
                        + "manifests: {}", details, e);
            }
        }
    }

    private void replacePartitions(NavigableMap<Long, WriteResult> pendingResults, String newFlinkJobId,
            long checkpointId) {
        // Partition overwrite does not support delete files.
        int deleteFilesNum = pendingResults.values().stream().mapToInt(r -> r.deleteFiles().length).sum();
        Preconditions.checkState(deleteFilesNum == 0, "Cannot overwrite partitions with delete files.");

        // Commit the overwrite transaction.
        ReplacePartitions dynamicOverwrite = table.newReplacePartitions();

        int numFiles = 0;
        for (WriteResult result : pendingResults.values()) {
            Preconditions.checkState(result.referencedDataFiles().length == 0,
                    "Should have no referenced data files.");

            numFiles += result.dataFiles().length;
            Arrays.stream(result.dataFiles()).forEach(dynamicOverwrite::addFile);
        }

        commitOperation(dynamicOverwrite, numFiles, 0, "dynamic partition overwrite", newFlinkJobId, checkpointId);
    }

    private void commitDeltaTxn(
            NavigableMap<Long, WriteResult> pendingResults, String newFlinkJobId, long checkpointId) {
        int deleteFilesNum = pendingResults.values().stream().mapToInt(r -> r.deleteFiles().length).sum();

        if (deleteFilesNum == 0) {
            // To be compatible with iceberg format V1.
            AppendFiles appendFiles = table.newAppend();

            int numFiles = 0;
            for (WriteResult result : pendingResults.values()) {
                Preconditions.checkState(result.referencedDataFiles().length == 0,
                        "Should have no referenced data files.");

                numFiles += result.dataFiles().length;
                Arrays.stream(result.dataFiles()).forEach(appendFiles::appendFile);
            }

            commitOperation(appendFiles, numFiles, 0, "append", newFlinkJobId, checkpointId);
        } else {
            // To be compatible with iceberg format V2.
            for (Map.Entry<Long, WriteResult> e : pendingResults.entrySet()) {
                // We don't commit the merged result into a single transaction because for the sequential transaction
                // txn1 and txn2, the equality-delete files of txn2 are required to be applied to data files from txn1.
                // Committing the merged one will lead to the incorrect delete semantic.
                WriteResult result = e.getValue();

                // Row delta validations are not needed for streaming changes that write equality deletes. Equality
                // deletes are applied to data in all previous sequence numbers, so retries may push deletes further in
                // the future, but do not affect correctness. Position deletes committed to the table in this path are
                // used only to delete rows from data files that are being added in this commit. There is no way for
                // data files added along with the delete files to be concurrently removed, so there is no need to
                // validate the files referenced by the position delete files that are being committed.
                RowDelta rowDelta = table.newRowDelta();

                int numDataFiles = result.dataFiles().length;
                Arrays.stream(result.dataFiles()).forEach(rowDelta::addRows);

                int numDeleteFiles = result.deleteFiles().length;
                Arrays.stream(result.deleteFiles()).forEach(rowDelta::addDeletes);

                commitOperation(rowDelta, numDataFiles, numDeleteFiles, "rowDelta", newFlinkJobId, e.getKey());
            }
        }
    }

    private void commitOperation(SnapshotUpdate<?> operation, int numDataFiles, int numDeleteFiles, String description,
            String newFlinkJobId, long checkpointId) {
        LOG.info("Committing {} with {} data files and {} delete files to table {}", description, numDataFiles,
                numDeleteFiles, table);
        operation.set(MAX_COMMITTED_CHECKPOINT_ID, Long.toString(checkpointId));
        operation.set(FLINK_JOB_ID, newFlinkJobId);

        long start = System.currentTimeMillis();
        operation.commit(); // abort is automatically called if this fails.
        long duration = System.currentTimeMillis() - start;
        LOG.info("Committed in {} ms", duration);
    }

    @Override
    public void processElement(WriteResult value)
            throws Exception {
        this.writeResultsOfCurrentCkpt.add(value);
    }

    @Override
    public void endInput() throws IOException {
        // Flush the buffered data files into 'dataFilesPerCheckpoint' firstly.
        long currentCheckpointId = Long.MAX_VALUE;
        dataFilesPerCheckpoint.put(currentCheckpointId, writeToManifest(currentCheckpointId));
        writeResultsOfCurrentCkpt.clear();

        commitUpToCheckpoint(dataFilesPerCheckpoint, flinkJobId, currentCheckpointId);
    }

    /**
     * Write all the complete data files to a newly created manifest file and return the manifest's avro serialized
     * bytes.
     */
    private byte[] writeToManifest(long checkpointId) throws IOException {
        if (writeResultsOfCurrentCkpt.isEmpty()) {
            return EMPTY_MANIFEST_DATA;
        }

        WriteResult result = WriteResult.builder().addAll(writeResultsOfCurrentCkpt).build();
        DeltaManifests deltaManifests = FlinkManifestUtil.writeCompletedFiles(result,
                () -> manifestOutputFileFactory.create(checkpointId), table.spec());

        return SimpleVersionedSerialization.writeVersionAndSerialize(DeltaManifestsSerializer.INSTANCE, deltaManifests);
    }

    @Override
    public void dispose() throws Exception {
        if (tableLoader != null) {
            tableLoader.close();
        }
    }

    private static ListStateDescriptor<SortedMap<Long, byte[]>> buildStateDescriptor(TableIdentifier tableId) {
        Comparator<Long> longComparator = Comparators.forType(Types.LongType.get());
        // Construct a SortedMapTypeInfo.
        SortedMapTypeInfo<Long, byte[]> sortedMapTypeInfo = new SortedMapTypeInfo<>(
                BasicTypeInfo.LONG_TYPE_INFO, PrimitiveArrayTypeInfo.BYTE_PRIMITIVE_ARRAY_TYPE_INFO, longComparator
        );
        return new ListStateDescriptor<>(
                String.format("iceberg(%s)-files-committer-state", tableId.toString()), sortedMapTypeInfo);
    }

    static long getMaxCommittedCheckpointId(Table table, String flinkJobId) {
        Snapshot snapshot = table.currentSnapshot();
        long lastCommittedCheckpointId = INITIAL_CHECKPOINT_ID;

        while (snapshot != null) {
            Map<String, String> summary = snapshot.summary();
            String snapshotFlinkJobId = summary.get(FLINK_JOB_ID);
            if (flinkJobId.equals(snapshotFlinkJobId)) {
                String value = summary.get(MAX_COMMITTED_CHECKPOINT_ID);
                if (value != null) {
                    lastCommittedCheckpointId = Long.parseLong(value);
                    break;
                }
            }
            Long parentSnapshotId = snapshot.parentId();
            snapshot = parentSnapshotId != null ? table.snapshot(parentSnapshotId) : null;
        }

        return lastCommittedCheckpointId;
    }
}
>>>>>>> 0969223f
<|MERGE_RESOLUTION|>--- conflicted
+++ resolved
@@ -1,4 +1,3 @@
-<<<<<<< HEAD
 /*
  * Licensed to the Apache Software Foundation (ASF) under one or more
  * contributor license agreements. See the NOTICE file distributed with
@@ -14,424 +13,6 @@
  * WITHOUT WARRANTIES OR CONDITIONS OF ANY KIND, either express or implied.
  * See the License for the specific language governing permissions and
  * limitations under the License.
- */
-
-package org.apache.inlong.sort.iceberg.sink.multiple;
-
-import org.apache.flink.api.common.state.CheckpointListener;
-import org.apache.flink.api.common.state.ListState;
-import org.apache.flink.api.common.state.ListStateDescriptor;
-import org.apache.flink.api.common.typeinfo.BasicTypeInfo;
-import org.apache.flink.api.common.typeinfo.PrimitiveArrayTypeInfo;
-import org.apache.flink.core.io.SimpleVersionedSerialization;
-import org.apache.flink.runtime.state.FunctionInitializationContext;
-import org.apache.flink.runtime.state.FunctionSnapshotContext;
-import org.apache.flink.streaming.api.checkpoint.CheckpointedFunction;
-import org.apache.flink.table.runtime.typeutils.SortedMapTypeInfo;
-import org.apache.iceberg.AppendFiles;
-import org.apache.iceberg.ManifestFile;
-import org.apache.iceberg.ReplacePartitions;
-import org.apache.iceberg.RowDelta;
-import org.apache.iceberg.Snapshot;
-import org.apache.iceberg.SnapshotUpdate;
-import org.apache.iceberg.Table;
-import org.apache.iceberg.actions.ActionsProvider;
-import org.apache.iceberg.actions.RewriteDataFiles;
-import org.apache.iceberg.catalog.TableIdentifier;
-import org.apache.iceberg.flink.TableLoader;
-import org.apache.iceberg.io.WriteResult;
-import org.apache.iceberg.relocated.com.google.common.base.MoreObjects;
-import org.apache.iceberg.relocated.com.google.common.base.Preconditions;
-import org.apache.iceberg.relocated.com.google.common.base.Strings;
-import org.apache.iceberg.relocated.com.google.common.collect.Lists;
-import org.apache.iceberg.relocated.com.google.common.collect.Maps;
-import org.apache.iceberg.types.Comparators;
-import org.apache.iceberg.types.Types;
-import org.apache.iceberg.util.PropertyUtil;
-import org.apache.inlong.sort.iceberg.FlinkActions;
-import org.apache.inlong.sort.iceberg.sink.DeltaManifests;
-import org.apache.inlong.sort.iceberg.sink.DeltaManifestsSerializer;
-import org.apache.inlong.sort.iceberg.sink.FlinkManifestUtil;
-import org.apache.inlong.sort.iceberg.sink.ManifestOutputFileFactory;
-import org.slf4j.Logger;
-import org.slf4j.LoggerFactory;
-
-import java.io.IOException;
-import java.util.Arrays;
-import java.util.Comparator;
-import java.util.List;
-import java.util.Map;
-import java.util.NavigableMap;
-import java.util.SortedMap;
-
-public class IcebergSingleFileCommiter extends IcebergProcessFunction<WriteResult, Void>
-        implements
-            CheckpointedFunction,
-            CheckpointListener {
-
-    private static final long serialVersionUID = 1L;
-    private static final long INITIAL_CHECKPOINT_ID = -1L;
-    private static final byte[] EMPTY_MANIFEST_DATA = new byte[0];
-
-    private static final Logger LOG = LoggerFactory.getLogger(IcebergSingleFileCommiter.class);
-    private static final String FLINK_JOB_ID = "flink.job-id";
-
-    // The max checkpoint id we've committed to iceberg table. As the flink's checkpoint is always increasing, so we
-    // could correctly commit all the data files whose checkpoint id is greater than the max committed one to iceberg
-    // table, for avoiding committing the same data files twice. This id will be attached to iceberg's meta when
-    // committing the iceberg transaction.
-    private static final String MAX_COMMITTED_CHECKPOINT_ID = "flink.max-committed-checkpoint-id";
-    static final String MAX_CONTINUOUS_EMPTY_COMMITS = "flink.max-continuous-empty-commits";
-
-    // TableLoader to load iceberg table lazily.
-    private final TableLoader tableLoader;
-    private final boolean replacePartitions;
-
-    // A sorted map to maintain the completed data files for each pending checkpointId (which have not been committed
-    // to iceberg table). We need a sorted map here because there's possible that few checkpoints snapshot failed, for
-    // example: the 1st checkpoint have 2 data files <1, <file0, file1>>, the 2st checkpoint have 1 data files
-    // <2, <file3>>. Snapshot for checkpoint#1 interrupted because of network/disk failure etc, while we don't expect
-    // any data loss in iceberg table. So we keep the finished files <1, <file0, file1>> in memory and retry to commit
-    // iceberg table when the next checkpoint happen.
-    private final NavigableMap<Long, byte[]> dataFilesPerCheckpoint = Maps.newTreeMap();
-
-    // The completed files cache for current checkpoint. Once the snapshot barrier received, it will be flushed to the
-    // 'dataFilesPerCheckpoint'.
-    private final List<WriteResult> writeResultsOfCurrentCkpt = Lists.newArrayList();
-
-    // It will have an unique identifier for one job.
-    private transient String flinkJobId;
-    private transient Table table;
-    private transient ManifestOutputFileFactory manifestOutputFileFactory;
-    private transient long maxCommittedCheckpointId;
-    private transient int continuousEmptyCheckpoints;
-    private transient int maxContinuousEmptyCommits;
-    // There're two cases that we restore from flink checkpoints: the first case is restoring from snapshot created by
-    // the same flink job; another case is restoring from snapshot created by another different job. For the second
-    // case, we need to maintain the old flink job's id in flink state backend to find the max-committed-checkpoint-id
-    // when traversing iceberg table's snapshots.
-    private final ListStateDescriptor<String> jobIdDescriptor;
-    private transient ListState<String> jobIdState;
-    // All pending checkpoints states for this function.
-    private final ListStateDescriptor<SortedMap<Long, byte[]>> stateDescriptor;
-    private transient ListState<SortedMap<Long, byte[]>> checkpointsState;
-
-    // compact file action
-    private ActionsProvider flinkActions;
-    private transient RewriteDataFiles compactAction;
-
-    public IcebergSingleFileCommiter(
-            TableIdentifier tableId,
-            TableLoader tableLoader,
-            boolean replacePartitions,
-            ActionsProvider actionProvider) {
-        // Here must distinguish state descriptor with tableId, because all icebergSingleFileCommiter state in
-        // one IcebergMultipleFilesCommiter use same StateStore.
-        this.tableLoader = tableLoader;
-        this.replacePartitions = replacePartitions;
-        this.flinkActions = actionProvider;
-        this.jobIdDescriptor = new ListStateDescriptor<>(
-                String.format("iceberg(%s)-flink-job-id", tableId.toString()), BasicTypeInfo.STRING_TYPE_INFO);
-        this.stateDescriptor = buildStateDescriptor(tableId);
-    }
-
-    @Override
-    public void initializeState(FunctionInitializationContext context) throws Exception {
-        this.flinkJobId = getRuntimeContext().getJobId().toString();
-
-        // Open the table loader and load the table.
-        this.tableLoader.open();
-        this.table = tableLoader.loadTable();
-
-        // compact file
-        if (flinkActions != null
-                && PropertyUtil.propertyAsBoolean(
-                        table.properties(), FlinkActions.COMPACT_ENABLED, FlinkActions.COMPACT_ENABLED_DEFAULT)) {
-            compactAction = flinkActions.rewriteDataFiles(table);
-        }
-        maxContinuousEmptyCommits = PropertyUtil.propertyAsInt(table.properties(), MAX_CONTINUOUS_EMPTY_COMMITS, 10);
-        Preconditions.checkArgument(maxContinuousEmptyCommits > 0,
-                MAX_CONTINUOUS_EMPTY_COMMITS + " must be positive");
-
-        int subTaskId = getRuntimeContext().getIndexOfThisSubtask();
-        int attemptId = getRuntimeContext().getAttemptNumber();
-        this.manifestOutputFileFactory = FlinkManifestUtil
-                .createOutputFileFactory(table, flinkJobId, subTaskId, attemptId);
-        this.maxCommittedCheckpointId = INITIAL_CHECKPOINT_ID;
-
-        this.checkpointsState = context.getOperatorStateStore().getListState(stateDescriptor);
-        this.jobIdState = context.getOperatorStateStore().getListState(jobIdDescriptor);
-        if (context.isRestored()) {
-            String restoredFlinkJobId = jobIdState.get().iterator().next();
-            Preconditions.checkState(!Strings.isNullOrEmpty(restoredFlinkJobId),
-                    "Flink job id parsed from checkpoint snapshot shouldn't be null or empty");
-
-            // Since flink's checkpoint id will start from the max-committed-checkpoint-id + 1 in the new flink job even
-            // if it's restored from a snapshot created by another different flink job, so it's safe to assign the max
-            // committed checkpoint id from restored flink job to the current flink job.
-            this.maxCommittedCheckpointId = getMaxCommittedCheckpointId(table, restoredFlinkJobId);
-
-            NavigableMap<Long, byte[]> uncommittedDataFiles = Maps
-                    .newTreeMap(checkpointsState.get().iterator().next())
-                    .tailMap(maxCommittedCheckpointId, false);
-            if (!uncommittedDataFiles.isEmpty()) {
-                // Committed all uncommitted data files from the old flink job to iceberg table.
-                long maxUncommittedCheckpointId = uncommittedDataFiles.lastKey();
-                commitUpToCheckpoint(uncommittedDataFiles, restoredFlinkJobId, maxUncommittedCheckpointId);
-            }
-        }
-    }
-
-    @Override
-    public void snapshotState(FunctionSnapshotContext context) throws Exception {
-        long checkpointId = context.getCheckpointId();
-        LOG.info("Start to flush snapshot state to state backend, table: {}, checkpointId: {}", table, checkpointId);
-
-        // Update the checkpoint state.
-        dataFilesPerCheckpoint.put(checkpointId, writeToManifest(checkpointId));
-        // Reset the snapshot state to the latest state.
-        checkpointsState.clear();
-        checkpointsState.add(dataFilesPerCheckpoint);
-
-        jobIdState.clear();
-        jobIdState.add(flinkJobId);
-
-        // Clear the local buffer for current checkpoint.
-        writeResultsOfCurrentCkpt.clear();
-    }
-
-    @Override
-    public void notifyCheckpointComplete(long checkpointId) throws Exception {
-        // It's possible that we have the following events:
-        // 1. snapshotState(ckpId);
-        // 2. snapshotState(ckpId+1);
-        // 3. notifyCheckpointComplete(ckpId+1);
-        // 4. notifyCheckpointComplete(ckpId);
-        // For step#4, we don't need to commit iceberg table again because in step#3 we've committed all the files,
-        // Besides, we need to maintain the max-committed-checkpoint-id to be increasing.
-        if (checkpointId > maxCommittedCheckpointId) {
-            commitUpToCheckpoint(dataFilesPerCheckpoint, flinkJobId, checkpointId);
-            this.maxCommittedCheckpointId = checkpointId;
-            // every interval checkpoint do a small file compact
-            if (compactAction != null) {
-                compactAction.execute();
-            }
-        }
-    }
-
-    private void commitUpToCheckpoint(NavigableMap<Long, byte[]> deltaManifestsMap,
-            String newFlinkJobId,
-            long checkpointId) throws IOException {
-        NavigableMap<Long, byte[]> pendingMap = deltaManifestsMap.headMap(checkpointId, true);
-        List<ManifestFile> manifests = Lists.newArrayList();
-        NavigableMap<Long, WriteResult> pendingResults = Maps.newTreeMap();
-        for (Map.Entry<Long, byte[]> e : pendingMap.entrySet()) {
-            if (Arrays.equals(EMPTY_MANIFEST_DATA, e.getValue())) {
-                // Skip the empty flink manifest.
-                continue;
-            }
-
-            DeltaManifests deltaManifests = SimpleVersionedSerialization
-                    .readVersionAndDeSerialize(DeltaManifestsSerializer.INSTANCE, e.getValue());
-            pendingResults.put(e.getKey(), FlinkManifestUtil.readCompletedFiles(deltaManifests, table.io()));
-            manifests.addAll(deltaManifests.manifests());
-        }
-
-        int totalFiles = pendingResults.values().stream()
-                .mapToInt(r -> r.dataFiles().length + r.deleteFiles().length).sum();
-        continuousEmptyCheckpoints = totalFiles == 0 ? continuousEmptyCheckpoints + 1 : 0;
-        if (totalFiles != 0 || continuousEmptyCheckpoints % maxContinuousEmptyCommits == 0) {
-            if (replacePartitions) {
-                replacePartitions(pendingResults, newFlinkJobId, checkpointId);
-            } else {
-                commitDeltaTxn(pendingResults, newFlinkJobId, checkpointId);
-            }
-            continuousEmptyCheckpoints = 0;
-        }
-        pendingMap.clear();
-
-        // Delete the committed manifests.
-        for (ManifestFile manifest : manifests) {
-            try {
-                table.io().deleteFile(manifest.path());
-            } catch (Exception e) {
-                // The flink manifests cleaning failure shouldn't abort the completed checkpoint.
-                String details = MoreObjects.toStringHelper(this)
-                        .add("flinkJobId", newFlinkJobId)
-                        .add("checkpointId", checkpointId)
-                        .add("manifestPath", manifest.path())
-                        .toString();
-                LOG.warn("The iceberg transaction has been committed, but we failed to clean the temporary flink "
-                        + "manifests: {}", details, e);
-            }
-        }
-    }
-
-    private void replacePartitions(NavigableMap<Long, WriteResult> pendingResults, String newFlinkJobId,
-            long checkpointId) {
-        // Partition overwrite does not support delete files.
-        int deleteFilesNum = pendingResults.values().stream().mapToInt(r -> r.deleteFiles().length).sum();
-        Preconditions.checkState(deleteFilesNum == 0, "Cannot overwrite partitions with delete files.");
-
-        // Commit the overwrite transaction.
-        ReplacePartitions dynamicOverwrite = table.newReplacePartitions();
-
-        int numFiles = 0;
-        for (WriteResult result : pendingResults.values()) {
-            Preconditions.checkState(result.referencedDataFiles().length == 0,
-                    "Should have no referenced data files.");
-
-            numFiles += result.dataFiles().length;
-            Arrays.stream(result.dataFiles()).forEach(dynamicOverwrite::addFile);
-        }
-
-        commitOperation(dynamicOverwrite, numFiles, 0, "dynamic partition overwrite", newFlinkJobId, checkpointId);
-    }
-
-    private void commitDeltaTxn(
-            NavigableMap<Long, WriteResult> pendingResults, String newFlinkJobId, long checkpointId) {
-        int deleteFilesNum = pendingResults.values().stream().mapToInt(r -> r.deleteFiles().length).sum();
-
-        if (deleteFilesNum == 0) {
-            // To be compatible with iceberg format V1.
-            AppendFiles appendFiles = table.newAppend();
-
-            int numFiles = 0;
-            for (WriteResult result : pendingResults.values()) {
-                Preconditions.checkState(result.referencedDataFiles().length == 0,
-                        "Should have no referenced data files.");
-
-                numFiles += result.dataFiles().length;
-                Arrays.stream(result.dataFiles()).forEach(appendFiles::appendFile);
-            }
-
-            commitOperation(appendFiles, numFiles, 0, "append", newFlinkJobId, checkpointId);
-        } else {
-            // To be compatible with iceberg format V2.
-            for (Map.Entry<Long, WriteResult> e : pendingResults.entrySet()) {
-                // We don't commit the merged result into a single transaction because for the sequential transaction
-                // txn1 and txn2, the equality-delete files of txn2 are required to be applied to data files from txn1.
-                // Committing the merged one will lead to the incorrect delete semantic.
-                WriteResult result = e.getValue();
-
-                // Row delta validations are not needed for streaming changes that write equality deletes. Equality
-                // deletes are applied to data in all previous sequence numbers, so retries may push deletes further in
-                // the future, but do not affect correctness. Position deletes committed to the table in this path are
-                // used only to delete rows from data files that are being added in this commit. There is no way for
-                // data files added along with the delete files to be concurrently removed, so there is no need to
-                // validate the files referenced by the position delete files that are being committed.
-                RowDelta rowDelta = table.newRowDelta();
-
-                int numDataFiles = result.dataFiles().length;
-                Arrays.stream(result.dataFiles()).forEach(rowDelta::addRows);
-
-                int numDeleteFiles = result.deleteFiles().length;
-                Arrays.stream(result.deleteFiles()).forEach(rowDelta::addDeletes);
-
-                commitOperation(rowDelta, numDataFiles, numDeleteFiles, "rowDelta", newFlinkJobId, e.getKey());
-            }
-        }
-    }
-
-    private void commitOperation(SnapshotUpdate<?> operation, int numDataFiles, int numDeleteFiles, String description,
-            String newFlinkJobId, long checkpointId) {
-        LOG.info("Committing {} with {} data files and {} delete files to table {}", description, numDataFiles,
-                numDeleteFiles, table);
-        operation.set(MAX_COMMITTED_CHECKPOINT_ID, Long.toString(checkpointId));
-        operation.set(FLINK_JOB_ID, newFlinkJobId);
-
-        long start = System.currentTimeMillis();
-        operation.commit(); // abort is automatically called if this fails.
-        long duration = System.currentTimeMillis() - start;
-        LOG.info("Committed in {} ms", duration);
-    }
-
-    @Override
-    public void processElement(WriteResult value)
-            throws Exception {
-        this.writeResultsOfCurrentCkpt.add(value);
-    }
-
-    @Override
-    public void endInput() throws IOException {
-        // Flush the buffered data files into 'dataFilesPerCheckpoint' firstly.
-        long currentCheckpointId = Long.MAX_VALUE;
-        dataFilesPerCheckpoint.put(currentCheckpointId, writeToManifest(currentCheckpointId));
-        writeResultsOfCurrentCkpt.clear();
-
-        commitUpToCheckpoint(dataFilesPerCheckpoint, flinkJobId, currentCheckpointId);
-    }
-
-    /**
-     * Write all the complete data files to a newly created manifest file and return the manifest's avro serialized
-     * bytes.
-     */
-    private byte[] writeToManifest(long checkpointId) throws IOException {
-        if (writeResultsOfCurrentCkpt.isEmpty()) {
-            return EMPTY_MANIFEST_DATA;
-        }
-
-        WriteResult result = WriteResult.builder().addAll(writeResultsOfCurrentCkpt).build();
-        DeltaManifests deltaManifests = FlinkManifestUtil.writeCompletedFiles(result,
-                () -> manifestOutputFileFactory.create(checkpointId), table.spec());
-
-        return SimpleVersionedSerialization.writeVersionAndSerialize(DeltaManifestsSerializer.INSTANCE, deltaManifests);
-    }
-
-    @Override
-    public void dispose() throws Exception {
-        if (tableLoader != null) {
-            tableLoader.close();
-        }
-    }
-
-    private static ListStateDescriptor<SortedMap<Long, byte[]>> buildStateDescriptor(TableIdentifier tableId) {
-        Comparator<Long> longComparator = Comparators.forType(Types.LongType.get());
-        // Construct a SortedMapTypeInfo.
-        SortedMapTypeInfo<Long, byte[]> sortedMapTypeInfo = new SortedMapTypeInfo<>(
-                BasicTypeInfo.LONG_TYPE_INFO, PrimitiveArrayTypeInfo.BYTE_PRIMITIVE_ARRAY_TYPE_INFO, longComparator);
-        return new ListStateDescriptor<>(
-                String.format("iceberg(%s)-files-committer-state", tableId.toString()), sortedMapTypeInfo);
-    }
-
-    static long getMaxCommittedCheckpointId(Table table, String flinkJobId) {
-        Snapshot snapshot = table.currentSnapshot();
-        long lastCommittedCheckpointId = INITIAL_CHECKPOINT_ID;
-
-        while (snapshot != null) {
-            Map<String, String> summary = snapshot.summary();
-            String snapshotFlinkJobId = summary.get(FLINK_JOB_ID);
-            if (flinkJobId.equals(snapshotFlinkJobId)) {
-                String value = summary.get(MAX_COMMITTED_CHECKPOINT_ID);
-                if (value != null) {
-                    lastCommittedCheckpointId = Long.parseLong(value);
-                    break;
-                }
-            }
-            Long parentSnapshotId = snapshot.parentId();
-            snapshot = parentSnapshotId != null ? table.snapshot(parentSnapshotId) : null;
-        }
-
-        return lastCommittedCheckpointId;
-    }
-}
-=======
-/*
- *  Licensed to the Apache Software Foundation (ASF) under one or more
- *  contributor license agreements. See the NOTICE file distributed with
- *  this work for additional information regarding copyright ownership.
- *  The ASF licenses this file to You under the Apache License, Version 2.0
- *  (the "License"); you may not use this file except in compliance with
- *  the License. You may obtain a copy of the License at
- *
- *  http://www.apache.org/licenses/LICENSE-2.0
- *
- *  Unless required by applicable law or agreed to in writing, software
- *  distributed under the License is distributed on an "AS IS" BASIS,
- *  WITHOUT WARRANTIES OR CONDITIONS OF ANY KIND, either express or implied.
- *  See the License for the specific language governing permissions and
- *  limitations under the License.
- *
  */
 
 package org.apache.inlong.sort.iceberg.sink.multiple;
@@ -485,7 +66,10 @@
 import java.util.SortedMap;
 
 public class IcebergSingleFileCommiter extends IcebergProcessFunction<WriteResult, Void>
-        implements CheckpointedFunction, CheckpointListener {
+        implements
+            CheckpointedFunction,
+            CheckpointListener {
+
     private static final long serialVersionUID = 1L;
     private static final long INITIAL_CHECKPOINT_ID = -1L;
     private static final byte[] EMPTY_MANIFEST_DATA = new byte[0];
@@ -564,7 +148,8 @@
         this.table = tableLoader.loadTable();
 
         boolean writeCompactEnabelFromTO = this.tableOptions == null
-                ? false : this.tableOptions.get(FlinkDynamicTableFactory.WRITE_COMPACT_ENABLE);
+                ? false
+                : this.tableOptions.get(FlinkDynamicTableFactory.WRITE_COMPACT_ENABLE);
         // compact file
         if (flinkActions != null && (PropertyUtil.propertyAsBoolean(
                 table.properties(), FlinkActions.COMPACT_ENABLED, FlinkActions.COMPACT_ENABLED_DEFAULT)
@@ -625,10 +210,10 @@
     @Override
     public void notifyCheckpointComplete(long checkpointId) throws Exception {
         // It's possible that we have the following events:
-        //   1. snapshotState(ckpId);
-        //   2. snapshotState(ckpId+1);
-        //   3. notifyCheckpointComplete(ckpId+1);
-        //   4. notifyCheckpointComplete(ckpId);
+        // 1. snapshotState(ckpId);
+        // 2. snapshotState(ckpId+1);
+        // 3. notifyCheckpointComplete(ckpId+1);
+        // 4. notifyCheckpointComplete(ckpId);
         // For step#4, we don't need to commit iceberg table again because in step#3 we've committed all the files,
         // Besides, we need to maintain the max-committed-checkpoint-id to be increasing.
         if (checkpointId > maxCommittedCheckpointId) {
@@ -811,8 +396,7 @@
         Comparator<Long> longComparator = Comparators.forType(Types.LongType.get());
         // Construct a SortedMapTypeInfo.
         SortedMapTypeInfo<Long, byte[]> sortedMapTypeInfo = new SortedMapTypeInfo<>(
-                BasicTypeInfo.LONG_TYPE_INFO, PrimitiveArrayTypeInfo.BYTE_PRIMITIVE_ARRAY_TYPE_INFO, longComparator
-        );
+                BasicTypeInfo.LONG_TYPE_INFO, PrimitiveArrayTypeInfo.BYTE_PRIMITIVE_ARRAY_TYPE_INFO, longComparator);
         return new ListStateDescriptor<>(
                 String.format("iceberg(%s)-files-committer-state", tableId.toString()), sortedMapTypeInfo);
     }
@@ -837,5 +421,4 @@
 
         return lastCommittedCheckpointId;
     }
-}
->>>>>>> 0969223f
+}