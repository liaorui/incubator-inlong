--- conflicted
+++ resolved
@@ -64,10 +64,9 @@
  */
 @Internal
 public class KafkaDynamicSink implements DynamicTableSink, SupportsWritingMetadata {
+
     private static final Logger LOG = LoggerFactory.getLogger(KafkaDynamicSink.class);
 
-    private static final Logger LOG = LoggerFactory.getLogger(KafkaDynamicSink.class);
-
     // --------------------------------------------------------------------------------------------
     // Mutable attributes
     // --------------------------------------------------------------------------------------------
@@ -108,8 +107,6 @@
      * Properties for the Kafka producer.
      */
     protected final Properties properties;
-<<<<<<< HEAD
-=======
 
     /**
      * CatalogTable for KAFKA_IGNORE_ALL_CHANGELOG
@@ -119,7 +116,6 @@
     // --------------------------------------------------------------------------------------------
     // Kafka-specific attributes
     // --------------------------------------------------------------------------------------------
->>>>>>> 0cf7364c
     /**
      * Partitioner to select Kafka partition for each item.
      */
