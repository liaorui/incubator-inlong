--- conflicted
+++ resolved
@@ -86,11 +86,8 @@
 import static org.apache.flink.streaming.connectors.kafka.table.KafkaOptions.validateTableSinkOptions;
 import static org.apache.flink.streaming.connectors.kafka.table.KafkaOptions.validateTableSourceOptions;
 import static org.apache.flink.table.factories.FactoryUtil.SINK_PARALLELISM;
-<<<<<<< HEAD
 import static org.apache.inlong.sort.base.Constants.INLONG_AUDIT;
 import static org.apache.inlong.sort.base.Constants.INLONG_METRIC;
-=======
->>>>>>> 0cf7364c
 import static org.apache.inlong.sort.kafka.table.KafkaOptions.KAFKA_IGNORE_ALL_CHANGELOG;
 
 /**
@@ -211,11 +208,8 @@
         options.add(SINK_SEMANTIC);
         options.add(SINK_PARALLELISM);
         options.add(KAFKA_IGNORE_ALL_CHANGELOG);
-<<<<<<< HEAD
         options.add(INLONG_METRIC);
         options.add(INLONG_AUDIT);
-=======
->>>>>>> 0cf7364c
         return options;
     }
 
