--- conflicted
+++ resolved
@@ -22,23 +22,16 @@
     <parent>
         <groupId>org.apache.inlong</groupId>
         <artifactId>sort-connectors</artifactId>
-<<<<<<< HEAD
         <version>1.5.0-SNAPSHOT</version>
-=======
-        <version>1.4.0</version>
->>>>>>> bb6810e9
     </parent>
 
     <artifactId>sort-connector-mongodb-cdc</artifactId>
     <packaging>jar</packaging>
     <name>Apache InLong - Sort-connector-mongodb-cdc</name>
-<<<<<<< HEAD
-=======
 
     <properties>
         <debezium.version>1.6.4.Final</debezium.version>
     </properties>
->>>>>>> bb6810e9
 
     <dependencies>
         <dependency>
@@ -154,13 +147,10 @@
                                 <relocation>
                                     <pattern>com.google</pattern>
                                     <shadedPattern>com.ververica.cdc.connectors.shaded.com.google</shadedPattern>
-<<<<<<< HEAD
-=======
                                 </relocation>
                                 <relocation>
                                     <pattern>io.debezium</pattern>
                                     <shadedPattern>org.apache.inlong.sort.cdc.mongodb.shaded.io.debezium</shadedPattern>
->>>>>>> bb6810e9
                                 </relocation>
                             </relocations>
                         </configuration>
