/*
 * Licensed to the Apache Software Foundation (ASF) under one or more
 * contributor license agreements. See the NOTICE file distributed with
 * this work for additional information regarding copyright ownership.
 * The ASF licenses this file to You under the Apache License, Version 2.0
 * (the "License"); you may not use this file except in compliance with
 * the License. You may obtain a copy of the License at
 *
 * http://www.apache.org/licenses/LICENSE-2.0
 *
 * Unless required by applicable law or agreed to in writing, software
 * distributed under the License is distributed on an "AS IS" BASIS,
 * WITHOUT WARRANTIES OR CONDITIONS OF ANY KIND, either express or implied.
 * See the License for the specific language governing permissions and
 * limitations under the License.
 */

package org.apache.inlong.sort.cdc.mongodb.table;

import org.apache.commons.lang3.StringUtils;
import org.apache.flink.api.common.typeinfo.TypeInformation;
import org.apache.flink.table.catalog.ResolvedSchema;
import org.apache.flink.table.connector.ChangelogMode;
import org.apache.flink.table.connector.source.DynamicTableSource;
import org.apache.flink.table.connector.source.ScanTableSource;
import org.apache.flink.table.connector.source.SourceFunctionProvider;
import org.apache.flink.table.connector.source.SourceProvider;
import org.apache.flink.table.connector.source.abilities.SupportsReadingMetadata;
import org.apache.flink.table.data.RowData;
import org.apache.flink.table.types.DataType;
import org.apache.flink.table.types.logical.RowType;
import org.apache.flink.types.RowKind;
import org.apache.inlong.sort.cdc.mongodb.DebeziumSourceFunction;
<<<<<<< HEAD
import org.apache.inlong.sort.cdc.mongodb.MongoDBSource;
import org.apache.inlong.sort.cdc.mongodb.debezium.DebeziumDeserializationSchema;
import org.apache.inlong.sort.cdc.mongodb.debezium.table.MetadataConverter;
import org.apache.inlong.sort.cdc.mongodb.debezium.table.MongoDBConnectorDeserializationSchema;
=======
import org.apache.inlong.sort.cdc.mongodb.source.MongoDBSourceBuilder;
import org.apache.inlong.sort.cdc.mongodb.debezium.DebeziumDeserializationSchema;
import org.apache.inlong.sort.cdc.mongodb.debezium.table.MetadataConverter;
import org.apache.inlong.sort.cdc.mongodb.debezium.table.MongoDBConnectorDeserializationSchema;
import org.apache.inlong.sort.cdc.mongodb.source.MongoDBSource;
>>>>>>> bb6810e9
import org.apache.inlong.sort.cdc.mongodb.table.filter.RowKindValidator;

import javax.annotation.Nullable;
import java.time.ZoneId;
import java.util.Collections;
import java.util.List;
import java.util.Map;
import java.util.Objects;
import java.util.Optional;
import java.util.stream.Collectors;
import java.util.stream.Stream;

import static com.mongodb.MongoNamespace.checkCollectionNameValidity;
import static com.mongodb.MongoNamespace.checkDatabaseNameValidity;
import static com.ververica.cdc.connectors.mongodb.source.utils.CollectionDiscoveryUtils.containsRegexMetaCharacters;
import static org.apache.flink.util.Preconditions.checkNotNull;

/**
 * A {@link DynamicTableSource} that describes how to create a MongoDB change stream events source
 * from a logical description.
 */
public class MongoDBTableSource implements ScanTableSource, SupportsReadingMetadata {

    private final ResolvedSchema physicalSchema;
    private final String hosts;
    private final String connectionOptions;
    private final String username;
    private final String password;
    private final String database;
    private final String collection;
    private final Boolean errorsLogEnable;
    private final String errorsTolerance;
    private final Boolean copyExisting;
    private final String copyExistingPipeline;
    private final Integer copyExistingMaxThreads;
    private final Integer copyExistingQueueSize;
    private final Integer batchSize;
    private final Integer pollMaxBatchSize;
    private final Integer pollAwaitTimeMillis;
    private final Integer heartbeatIntervalMillis;
    private final ZoneId localTimeZone;
    private final boolean enableParallelRead;
    private final Integer splitMetaGroupSize;
    private final Integer splitSizeMB;

    private final String inlongMetric;
    private final String inlongAudit;
    private final String rowValidator;
    private final boolean sourceMultipleEnable;

    // --------------------------------------------------------------------------------------------
    // Mutable attributes
    // --------------------------------------------------------------------------------------------

    /** Data type that describes the final output of the source. */
    protected DataType producedDataType;

    /** Metadata that is appended at the end of a physical source row. */
    protected List<String> metadataKeys;

    public MongoDBTableSource(
            ResolvedSchema physicalSchema,
            String hosts,
            @Nullable String username,
            @Nullable String password,
            @Nullable String database,
            @Nullable String collection,
            @Nullable String connectionOptions,
            @Nullable String errorsTolerance,
            @Nullable Boolean errorsLogEnable,
            @Nullable Boolean copyExisting,
            @Nullable String copyExistingPipeline,
            @Nullable Integer copyExistingMaxThreads,
            @Nullable Integer copyExistingQueueSize,
            @Nullable Integer batchSize,
            @Nullable Integer pollMaxBatchSize,
            @Nullable Integer pollAwaitTimeMillis,
            @Nullable Integer heartbeatIntervalMillis,
            ZoneId localTimeZone,
            boolean enableParallelRead,
            @Nullable Integer splitMetaGroupSize,
            @Nullable Integer splitSizeMB,
            String inlongMetric,
            String inlongAudit,
            String rowFilter,
            Boolean sourceMultipleEnable) {
        this.physicalSchema = physicalSchema;
        this.hosts = checkNotNull(hosts);
        this.username = username;
        this.password = password;
        this.database = database;
        this.collection = collection;
        this.connectionOptions = connectionOptions;
        this.errorsTolerance = errorsTolerance;
        this.errorsLogEnable = errorsLogEnable;
        this.copyExisting = copyExisting;
        this.copyExistingPipeline = copyExistingPipeline;
        this.copyExistingMaxThreads = copyExistingMaxThreads;
        this.copyExistingQueueSize = copyExistingQueueSize;
        this.batchSize = batchSize;
        this.pollMaxBatchSize = pollMaxBatchSize;
        this.pollAwaitTimeMillis = pollAwaitTimeMillis;
        this.heartbeatIntervalMillis = heartbeatIntervalMillis;
        this.localTimeZone = localTimeZone;
        this.producedDataType = physicalSchema.toPhysicalRowDataType();
        this.metadataKeys = Collections.emptyList();
        this.enableParallelRead = enableParallelRead;
        this.splitMetaGroupSize = splitMetaGroupSize;
        this.splitSizeMB = splitSizeMB;
        this.inlongMetric = inlongMetric;
        this.inlongAudit = inlongAudit;
        this.rowValidator = rowFilter;
        this.sourceMultipleEnable = sourceMultipleEnable;
    }

    @Override
    public ChangelogMode getChangelogMode() {
        if (this.sourceMultipleEnable) {
            return ChangelogMode.all();
        } else {
            return ChangelogMode.newBuilder()
                    .addContainedKind(RowKind.INSERT)
                    .addContainedKind(RowKind.UPDATE_AFTER)
                    .addContainedKind(RowKind.DELETE)
                    .build();
        }
    }

    @Override
    public ScanRuntimeProvider getScanRuntimeProvider(ScanContext scanContext) {
        RowType physicalDataType =
                (RowType) physicalSchema.toPhysicalRowDataType().getLogicalType();
        MetadataConverter[] metadataConverters = getMetadataConverters();
        TypeInformation<RowData> typeInfo = scanContext.createTypeInformation(producedDataType);

        DebeziumDeserializationSchema<RowData> deserializer =
                new MongoDBConnectorDeserializationSchema(
                        physicalDataType, metadataConverters, typeInfo,
                        localTimeZone, new RowKindValidator(rowValidator), sourceMultipleEnable);
<<<<<<< HEAD
        MongoDBSource.Builder<RowData> builder =
                MongoDBSource.<RowData>builder().hosts(hosts).deserializer(deserializer);
=======
>>>>>>> bb6810e9

        String databaseList = null;
        String collectionList = null;
        if (StringUtils.isNotEmpty(database) && StringUtils.isNotEmpty(collection)) {
            // explicitly specified database and collection.
            if (!containsRegexMetaCharacters(database)
                    && !containsRegexMetaCharacters(collection)) {
                checkDatabaseNameValidity(database);
                checkCollectionNameValidity(collection);
                databaseList = database;
                collectionList = database + "." + collection;
            } else {
                databaseList = database;
                collectionList = collection;
            }
        } else if (StringUtils.isNotEmpty(database)) {
            databaseList = database;
        } else if (StringUtils.isNotEmpty(collection)) {
            collectionList = collection;
        } else {
            // Watching all changes on the cluster by default, we do nothing here
        }

<<<<<<< HEAD
        Optional.ofNullable(username).ifPresent(builder::username);
        Optional.ofNullable(password).ifPresent(builder::password);
        Optional.ofNullable(connectionOptions).ifPresent(builder::connectionOptions);
        Optional.ofNullable(errorsLogEnable).ifPresent(builder::errorsLogEnable);
        Optional.ofNullable(errorsTolerance).ifPresent(builder::errorsTolerance);
        Optional.ofNullable(copyExisting).ifPresent(builder::copyExisting);
        Optional.ofNullable(copyExistingPipeline).ifPresent(builder::copyExistingPipeline);
        Optional.ofNullable(copyExistingMaxThreads).ifPresent(builder::copyExistingMaxThreads);
        Optional.ofNullable(copyExistingQueueSize).ifPresent(builder::copyExistingQueueSize);
        Optional.ofNullable(pollMaxBatchSize).ifPresent(builder::pollMaxBatchSize);
        Optional.ofNullable(pollAwaitTimeMillis).ifPresent(builder::pollAwaitTimeMillis);
        Optional.ofNullable(heartbeatIntervalMillis).ifPresent(builder::heartbeatIntervalMillis);
        Optional.ofNullable(inlongMetric).ifPresent(builder::inlongMetric);
        Optional.ofNullable(inlongAudit).ifPresent(builder::inlongAudit);
        Optional.ofNullable(sourceMultipleEnable).ifPresent(builder::migrateAll);
        DebeziumSourceFunction<RowData> sourceFunction = builder.build();
=======
        if (enableParallelRead) {
            MongoDBSourceBuilder<RowData> builder =
                    MongoDBSource.<RowData>builder().hosts(hosts).deserializer(deserializer);

            Optional.ofNullable(databaseList).ifPresent(builder::databaseList);
            Optional.ofNullable(collectionList).ifPresent(builder::collectionList);
            Optional.ofNullable(username).ifPresent(builder::username);
            Optional.ofNullable(password).ifPresent(builder::password);
            Optional.ofNullable(connectionOptions).ifPresent(builder::connectionOptions);
            Optional.ofNullable(copyExisting).ifPresent(builder::copyExisting);
            Optional.ofNullable(batchSize).ifPresent(builder::batchSize);
            Optional.ofNullable(pollMaxBatchSize).ifPresent(builder::pollMaxBatchSize);
            Optional.ofNullable(pollAwaitTimeMillis).ifPresent(builder::pollAwaitTimeMillis);
            Optional.ofNullable(heartbeatIntervalMillis)
                    .ifPresent(builder::heartbeatIntervalMillis);
            Optional.ofNullable(splitMetaGroupSize).ifPresent(builder::splitMetaGroupSize);
            Optional.ofNullable(splitSizeMB).ifPresent(builder::splitSizeMB);
            Optional.ofNullable(inlongMetric).ifPresent(builder::inlongMetric);
            Optional.ofNullable(inlongAudit).ifPresent(builder::inlongAudit);
>>>>>>> bb6810e9

            return SourceProvider.of(builder.build());
        } else {
            org.apache.inlong.sort.cdc.mongodb.MongoDBSource.Builder<RowData> builder =
                    org.apache.inlong.sort.cdc.mongodb.MongoDBSource.<RowData>builder().hosts(hosts)
                            .deserializer(deserializer);

            Optional.ofNullable(databaseList).ifPresent(builder::databaseList);
            Optional.ofNullable(collectionList).ifPresent(builder::collectionList);
            Optional.ofNullable(username).ifPresent(builder::username);
            Optional.ofNullable(password).ifPresent(builder::password);
            Optional.ofNullable(connectionOptions).ifPresent(builder::connectionOptions);
            Optional.ofNullable(errorsLogEnable).ifPresent(builder::errorsLogEnable);
            Optional.ofNullable(errorsTolerance).ifPresent(builder::errorsTolerance);
            Optional.ofNullable(copyExisting).ifPresent(builder::copyExisting);
            Optional.ofNullable(copyExistingPipeline).ifPresent(builder::copyExistingPipeline);
            Optional.ofNullable(copyExistingMaxThreads).ifPresent(builder::copyExistingMaxThreads);
            Optional.ofNullable(copyExistingQueueSize).ifPresent(builder::copyExistingQueueSize);
            Optional.ofNullable(batchSize).ifPresent(builder::batchSize);
            Optional.ofNullable(pollMaxBatchSize).ifPresent(builder::pollMaxBatchSize);
            Optional.ofNullable(pollAwaitTimeMillis).ifPresent(builder::pollAwaitTimeMillis);
            Optional.ofNullable(heartbeatIntervalMillis).ifPresent(builder::heartbeatIntervalMillis);
            Optional.ofNullable(inlongMetric).ifPresent(builder::inlongMetric);
            Optional.ofNullable(inlongAudit).ifPresent(builder::inlongAudit);
            Optional.ofNullable(sourceMultipleEnable).ifPresent(builder::migrateAll);
            DebeziumSourceFunction<RowData> sourceFunction = builder.build();

            return SourceFunctionProvider.of(sourceFunction, false);
        }
    }

    protected MetadataConverter[] getMetadataConverters() {
        if (metadataKeys.isEmpty()) {
            return new MetadataConverter[0];
        }

        return metadataKeys.stream()
                .map(
                        key -> Stream.of(MongoDBReadableMetadata.values())
                                .filter(m -> m.getKey().equals(key))
                                .findFirst()
                                .orElseThrow(IllegalStateException::new))
                .map(MongoDBReadableMetadata::getConverter)
                .toArray(MetadataConverter[]::new);
    }

    @Override
    public Map<String, DataType> listReadableMetadata() {
        return Stream.of(MongoDBReadableMetadata.values())
                .collect(
                        Collectors.toMap(
                                MongoDBReadableMetadata::getKey,
                                MongoDBReadableMetadata::getDataType));
    }

    @Override
    public void applyReadableMetadata(List<String> metadataKeys, DataType producedDataType) {
        this.metadataKeys = metadataKeys;
        this.producedDataType = producedDataType;
    }

    @Override
    public DynamicTableSource copy() {
        MongoDBTableSource source =
                new MongoDBTableSource(
                        physicalSchema,
                        hosts,
                        username,
                        password,
                        database,
                        collection,
                        connectionOptions,
                        errorsTolerance,
                        errorsLogEnable,
                        copyExisting,
                        copyExistingPipeline,
                        copyExistingMaxThreads,
                        copyExistingQueueSize,
                        batchSize,
                        pollMaxBatchSize,
                        pollAwaitTimeMillis,
                        heartbeatIntervalMillis,
                        localTimeZone,
                        enableParallelRead,
                        splitMetaGroupSize,
                        splitSizeMB,
                        inlongMetric,
                        inlongAudit,
                        rowValidator,
                        sourceMultipleEnable);
        source.metadataKeys = metadataKeys;
        source.producedDataType = producedDataType;
        return source;
    }

    @Override
    public boolean equals(Object o) {
        if (this == o) {
            return true;
        }
        if (o == null || getClass() != o.getClass()) {
            return false;
        }
        MongoDBTableSource that = (MongoDBTableSource) o;
        return Objects.equals(physicalSchema, that.physicalSchema)
                && Objects.equals(hosts, that.hosts)
                && Objects.equals(username, that.username)
                && Objects.equals(password, that.password)
                && Objects.equals(database, that.database)
                && Objects.equals(collection, that.collection)
                && Objects.equals(connectionOptions, that.connectionOptions)
                && Objects.equals(errorsTolerance, that.errorsTolerance)
                && Objects.equals(errorsLogEnable, that.errorsLogEnable)
                && Objects.equals(copyExisting, that.copyExisting)
                && Objects.equals(copyExistingPipeline, that.copyExistingPipeline)
                && Objects.equals(copyExistingMaxThreads, that.copyExistingMaxThreads)
                && Objects.equals(copyExistingQueueSize, that.copyExistingQueueSize)
                && Objects.equals(batchSize, that.batchSize)
                && Objects.equals(pollMaxBatchSize, that.pollMaxBatchSize)
                && Objects.equals(pollAwaitTimeMillis, that.pollAwaitTimeMillis)
                && Objects.equals(heartbeatIntervalMillis, that.heartbeatIntervalMillis)
                && Objects.equals(localTimeZone, that.localTimeZone)
                && Objects.equals(enableParallelRead, that.enableParallelRead)
                && Objects.equals(splitMetaGroupSize, that.splitMetaGroupSize)
                && Objects.equals(splitSizeMB, that.splitSizeMB)
                && Objects.equals(producedDataType, that.producedDataType)
                && Objects.equals(metadataKeys, that.metadataKeys)
                && Objects.equals(inlongMetric, that.inlongMetric)
                && Objects.equals(inlongAudit, that.inlongAudit);
    }

    @Override
    public int hashCode() {
        return Objects.hash(
                physicalSchema,
                hosts,
                username,
                password,
                database,
                collection,
                connectionOptions,
                errorsTolerance,
                errorsLogEnable,
                copyExisting,
                copyExistingPipeline,
                copyExistingMaxThreads,
                copyExistingQueueSize,
                batchSize,
                pollMaxBatchSize,
                pollAwaitTimeMillis,
                heartbeatIntervalMillis,
                localTimeZone,
                enableParallelRead,
                splitMetaGroupSize,
                splitSizeMB,
                producedDataType,
                metadataKeys,
                inlongMetric,
                inlongAudit);
    }

    @Override
    public String asSummaryString() {
        return "MongoDB-CDC";
    }
}<|MERGE_RESOLUTION|>--- conflicted
+++ resolved
@@ -31,18 +31,11 @@
 import org.apache.flink.table.types.logical.RowType;
 import org.apache.flink.types.RowKind;
 import org.apache.inlong.sort.cdc.mongodb.DebeziumSourceFunction;
-<<<<<<< HEAD
-import org.apache.inlong.sort.cdc.mongodb.MongoDBSource;
-import org.apache.inlong.sort.cdc.mongodb.debezium.DebeziumDeserializationSchema;
-import org.apache.inlong.sort.cdc.mongodb.debezium.table.MetadataConverter;
-import org.apache.inlong.sort.cdc.mongodb.debezium.table.MongoDBConnectorDeserializationSchema;
-=======
 import org.apache.inlong.sort.cdc.mongodb.source.MongoDBSourceBuilder;
 import org.apache.inlong.sort.cdc.mongodb.debezium.DebeziumDeserializationSchema;
 import org.apache.inlong.sort.cdc.mongodb.debezium.table.MetadataConverter;
 import org.apache.inlong.sort.cdc.mongodb.debezium.table.MongoDBConnectorDeserializationSchema;
 import org.apache.inlong.sort.cdc.mongodb.source.MongoDBSource;
->>>>>>> bb6810e9
 import org.apache.inlong.sort.cdc.mongodb.table.filter.RowKindValidator;
 
 import javax.annotation.Nullable;
@@ -182,11 +175,6 @@
                 new MongoDBConnectorDeserializationSchema(
                         physicalDataType, metadataConverters, typeInfo,
                         localTimeZone, new RowKindValidator(rowValidator), sourceMultipleEnable);
-<<<<<<< HEAD
-        MongoDBSource.Builder<RowData> builder =
-                MongoDBSource.<RowData>builder().hosts(hosts).deserializer(deserializer);
-=======
->>>>>>> bb6810e9
 
         String databaseList = null;
         String collectionList = null;
@@ -210,24 +198,6 @@
             // Watching all changes on the cluster by default, we do nothing here
         }
 
-<<<<<<< HEAD
-        Optional.ofNullable(username).ifPresent(builder::username);
-        Optional.ofNullable(password).ifPresent(builder::password);
-        Optional.ofNullable(connectionOptions).ifPresent(builder::connectionOptions);
-        Optional.ofNullable(errorsLogEnable).ifPresent(builder::errorsLogEnable);
-        Optional.ofNullable(errorsTolerance).ifPresent(builder::errorsTolerance);
-        Optional.ofNullable(copyExisting).ifPresent(builder::copyExisting);
-        Optional.ofNullable(copyExistingPipeline).ifPresent(builder::copyExistingPipeline);
-        Optional.ofNullable(copyExistingMaxThreads).ifPresent(builder::copyExistingMaxThreads);
-        Optional.ofNullable(copyExistingQueueSize).ifPresent(builder::copyExistingQueueSize);
-        Optional.ofNullable(pollMaxBatchSize).ifPresent(builder::pollMaxBatchSize);
-        Optional.ofNullable(pollAwaitTimeMillis).ifPresent(builder::pollAwaitTimeMillis);
-        Optional.ofNullable(heartbeatIntervalMillis).ifPresent(builder::heartbeatIntervalMillis);
-        Optional.ofNullable(inlongMetric).ifPresent(builder::inlongMetric);
-        Optional.ofNullable(inlongAudit).ifPresent(builder::inlongAudit);
-        Optional.ofNullable(sourceMultipleEnable).ifPresent(builder::migrateAll);
-        DebeziumSourceFunction<RowData> sourceFunction = builder.build();
-=======
         if (enableParallelRead) {
             MongoDBSourceBuilder<RowData> builder =
                     MongoDBSource.<RowData>builder().hosts(hosts).deserializer(deserializer);
@@ -247,7 +217,6 @@
             Optional.ofNullable(splitSizeMB).ifPresent(builder::splitSizeMB);
             Optional.ofNullable(inlongMetric).ifPresent(builder::inlongMetric);
             Optional.ofNullable(inlongAudit).ifPresent(builder::inlongAudit);
->>>>>>> bb6810e9
 
             return SourceProvider.of(builder.build());
         } else {
