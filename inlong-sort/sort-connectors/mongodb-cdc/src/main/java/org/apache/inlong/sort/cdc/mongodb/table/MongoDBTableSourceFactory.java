--- conflicted
+++ resolved
@@ -50,10 +50,7 @@
 import static org.apache.inlong.sort.base.Constants.INLONG_AUDIT;
 import static org.apache.inlong.sort.base.Constants.INLONG_METRIC;
 import static org.apache.inlong.sort.base.Constants.SOURCE_MULTIPLE_ENABLE;
-<<<<<<< HEAD
-=======
 import static org.apache.inlong.sort.cdc.mongodb.MongoDBSource.ERROR_TOLERANCE_NONE;
->>>>>>> bb6810e9
 
 /**
  * Factory for creating configured instance of {@link MongoDBTableSource}.
@@ -103,18 +100,6 @@
                     .withDescription(
                             "The number of threads to use when performing the data copy."
                                     + " Defaults to the number of processors.");
-
-    public static final ConfigOption<String> ROW_KINDS_FILTERED =
-            ConfigOptions.key("row-kinds-filtered")
-                    .stringType()
-                    .defaultValue("+I&-U&+U&-D&-T&-K&+R&+B")
-                    .withDescription("row kinds to be filtered,"
-                            + " here filtered means keep the data of certain row kind"
-                            + "the format follows rowKind1&rowKind2, supported row kinds are "
-                            + "\"+I\" represents INSERT.\n"
-                            + "\"-U\" represents UPDATE_BEFORE.\n"
-                            + "\"+U\" represents UPDATE_AFTER.\n"
-                            + "\"-D\" represents DELETE.");
 
     public static final ConfigOption<String> ROW_KINDS_FILTERED =
             ConfigOptions.key("row-kinds-filtered")
