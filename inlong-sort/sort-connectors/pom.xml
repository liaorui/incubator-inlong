<?xml version="1.0" encoding="UTF-8"?>
<!--
    Licensed to the Apache Software Foundation (ASF) under one
    or more contributor license agreements.  See the NOTICE file
    distributed with this work for additional information
    regarding copyright ownership.  The ASF licenses this file
    to you under the Apache License, Version 2.0 (the
    "License"); you may not use this file except in compliance
    with the License.  You may obtain a copy of the License at

      http://www.apache.org/licenses/LICENSE-2.0

    Unless required by applicable law or agreed to in writing,
    software distributed under the License is distributed on an
    "AS IS" BASIS, WITHOUT WARRANTIES OR CONDITIONS OF ANY
    KIND, either express or implied.  See the License for the
    specific language governing permissions and limitations
    under the License.
-->

<project xmlns="http://maven.apache.org/POM/4.0.0"
        xmlns:xsi="http://www.w3.org/2001/XMLSchema-instance"
        xsi:schemaLocation="http://maven.apache.org/POM/4.0.0 http://maven.apache.org/xsd/maven-4.0.0.xsd">
    <parent>
        <artifactId>inlong-sort</artifactId>
        <groupId>org.apache.inlong</groupId>
        <version>1.3.0</version>
        <relativePath>../pom.xml</relativePath>
    </parent>
    <modelVersion>4.0.0</modelVersion>

    <artifactId>sort-connectors</artifactId>
    <name>Apache InLong - Sort Connectors</name>

    <packaging>pom</packaging>

    <modules>
        <module>base</module>
        <module>hive</module>
        <module>mysql-cdc</module>
        <module>kafka</module>
        <module>jdbc</module>
        <module>pulsar</module>

        <module>iceberg</module>
        <module>iceberg-dlc</module>
        <module>hbase</module>
        <module>postgres-cdc</module>
        <module>mongodb-cdc</module>
        <module>sqlserver-cdc</module>
        <module>oracle-cdc</module>
        <module>elasticsearch-base</module>
        <module>elasticsearch-6</module>
        <module>elasticsearch-7</module>
<<<<<<< HEAD
        <module>redis</module>
        <module>tubemq</module>
        <module>filesystem</module>
        <module>doris</module>
=======

        <module>tdsql-kafka</module>
>>>>>>> 0cf7364c
    </modules>

    <dependencies>
        <dependency>
            <groupId>org.apache.flink</groupId>
            <artifactId>flink-core</artifactId>
            <scope>provided</scope>
        </dependency>
        <dependency>
            <groupId>org.apache.flink</groupId>
            <artifactId>flink-streaming-java_${flink.scala.binary.version}</artifactId>
            <scope>provided</scope>
        </dependency>
        <dependency>
            <groupId>org.apache.flink</groupId>
            <artifactId>flink-table-api-java-bridge_${flink.scala.binary.version}</artifactId>
            <scope>provided</scope>
        </dependency>
        <dependency>
            <groupId>org.apache.flink</groupId>
            <artifactId>flink-table-common</artifactId>
            <scope>provided</scope>
        </dependency>
        <dependency>
            <groupId>org.apache.flink</groupId>
            <artifactId>flink-table-runtime-blink_${flink.scala.binary.version}</artifactId>
            <scope>provided</scope>
        </dependency>

    </dependencies>

</project><|MERGE_RESOLUTION|>--- conflicted
+++ resolved
@@ -52,15 +52,11 @@
         <module>elasticsearch-base</module>
         <module>elasticsearch-6</module>
         <module>elasticsearch-7</module>
-<<<<<<< HEAD
         <module>redis</module>
         <module>tubemq</module>
         <module>filesystem</module>
         <module>doris</module>
-=======
-
         <module>tdsql-kafka</module>
->>>>>>> 0cf7364c
     </modules>
 
     <dependencies>
