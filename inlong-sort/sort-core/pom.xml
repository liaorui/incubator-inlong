<?xml version="1.0" encoding="UTF-8"?>
<!--
    Licensed to the Apache Software Foundation (ASF) under one
    or more contributor license agreements.  See the NOTICE file
    distributed with this work for additional information
    regarding copyright ownership.  The ASF licenses this file
    to you under the Apache License, Version 2.0 (the
    "License"); you may not use this file except in compliance
    with the License.  You may obtain a copy of the License at

      http://www.apache.org/licenses/LICENSE-2.0

    Unless required by applicable law or agreed to in writing,
    software distributed under the License is distributed on an
    "AS IS" BASIS, WITHOUT WARRANTIES OR CONDITIONS OF ANY
    KIND, either express or implied.  See the License for the
    specific language governing permissions and limitations
    under the License.
-->
<project xmlns="http://maven.apache.org/POM/4.0.0" xmlns:xsi="http://www.w3.org/2001/XMLSchema-instance"
         xsi:schemaLocation="http://maven.apache.org/POM/4.0.0 http://maven.apache.org/xsd/maven-4.0.0.xsd">
    <modelVersion>4.0.0</modelVersion>

    <parent>
        <groupId>org.apache.inlong</groupId>
        <artifactId>inlong-sort</artifactId>
<<<<<<< HEAD
        <version>1.5.0-SNAPSHOT</version>
=======
        <version>1.4.0</version>
>>>>>>> 0969223f
        <relativePath>../pom.xml</relativePath>
    </parent>

    <artifactId>sort-core</artifactId>
    <packaging>jar</packaging>
    <name>Apache InLong - Sort Core</name>

    <dependencies>
        <dependency>
            <groupId>org.apache.inlong</groupId>
            <artifactId>inlong-common</artifactId>
            <version>${project.version}</version>
        </dependency>
        <dependency>
            <groupId>org.apache.inlong</groupId>
            <artifactId>sort-common</artifactId>
            <version>${project.version}</version>
        </dependency>
        <dependency>
            <groupId>org.apache.inlong</groupId>
            <artifactId>sort-format-base</artifactId>
            <version>${project.version}</version>
        </dependency>
        <!--flink core-->
        <dependency>
            <groupId>org.apache.flink</groupId>
            <artifactId>flink-core</artifactId>
            <scope>provided</scope>
        </dependency>
        <dependency>
            <groupId>org.apache.flink</groupId>
            <artifactId>flink-streaming-java_${flink.scala.binary.version}</artifactId>
            <scope>provided</scope>
        </dependency>
        <dependency>
            <groupId>org.apache.flink</groupId>
            <artifactId>flink-table-common</artifactId>
            <scope>provided</scope>
        </dependency>
        <dependency>
            <groupId>org.apache.flink</groupId>
            <artifactId>flink-table-runtime-blink_${flink.scala.binary.version}</artifactId>
            <scope>provided</scope>
        </dependency>
        <dependency>
            <groupId>org.apache.flink</groupId>
            <artifactId>flink-table-planner-blink_${flink.scala.binary.version}</artifactId>
            <scope>provided</scope>
        </dependency>

        <!-- for test -->
        <dependency>
            <groupId>org.apache.flink</groupId>
            <artifactId>flink-test-utils_${flink.scala.binary.version}</artifactId>
            <version>${flink.version}</version>
            <scope>test</scope>
            <exclusions>
                <exclusion>
                    <groupId>org.apache.logging.log4j</groupId>
                    <artifactId>log4j-slf4j-impl</artifactId>
                </exclusion>
                <exclusion>
                    <groupId>org.apache.logging.log4j</groupId>
                    <artifactId>log4j-core</artifactId>
                </exclusion>
            </exclusions>
        </dependency>
        <dependency>
            <groupId>org.apache.inlong</groupId>
            <artifactId>sort-connector-hbase</artifactId>
            <version>${project.version}</version>
            <scope>test</scope>
        </dependency>
        <dependency>
            <groupId>org.apache.inlong</groupId>
            <artifactId>sort-connector-hive</artifactId>
            <version>${project.version}</version>
            <scope>test</scope>
        </dependency>
        <dependency>
            <groupId>org.apache.inlong</groupId>
            <artifactId>sort-connector-iceberg</artifactId>
            <version>${project.version}</version>
            <scope>test</scope>
        </dependency>
        <dependency>
            <groupId>org.apache.inlong</groupId>
            <artifactId>sort-connector-elasticsearch6</artifactId>
            <version>${project.version}</version>
            <scope>test</scope>
        </dependency>
        <dependency>
            <groupId>org.apache.inlong</groupId>
            <artifactId>sort-connector-elasticsearch7</artifactId>
            <version>${project.version}</version>
            <scope>test</scope>
        </dependency>
        <dependency>
            <groupId>com.oracle.database.jdbc</groupId>
            <artifactId>ojdbc8</artifactId>
        </dependency>
        <dependency>
            <groupId>mysql</groupId>
            <artifactId>mysql-connector-java</artifactId>
            <version>${mysql.jdbc.version}</version>
            <scope>provided</scope>
        </dependency>
        <dependency>
            <groupId>org.apache.inlong</groupId>
            <artifactId>sort-connector-jdbc</artifactId>
            <version>${project.version}</version>
            <scope>test</scope>
        </dependency>
        <dependency>
            <groupId>org.apache.inlong</groupId>
            <artifactId>sort-connector-redis</artifactId>
            <version>${project.version}</version>
            <scope>test</scope>
        </dependency>
        <dependency>
            <groupId>org.apache.inlong</groupId>
            <artifactId>sort-connector-kafka</artifactId>
            <version>${project.version}</version>
            <scope>test</scope>
        </dependency>
        <dependency>
            <groupId>org.apache.inlong</groupId>
            <artifactId>sort-connector-mongodb-cdc</artifactId>
            <version>${project.version}</version>
            <scope>test</scope>
        </dependency>
        <dependency>
            <groupId>org.apache.inlong</groupId>
            <artifactId>sort-connector-mysql-cdc</artifactId>
            <version>${project.version}</version>
            <scope>test</scope>
        </dependency>
        <dependency>
            <groupId>org.apache.inlong</groupId>
            <artifactId>sort-connector-postgres-cdc</artifactId>
            <version>${project.version}</version>
            <scope>test</scope>
        </dependency>
        <dependency>
            <groupId>org.apache.inlong</groupId>
            <artifactId>sort-connector-pulsar</artifactId>
            <version>${project.version}</version>
            <scope>test</scope>
        </dependency>
        <dependency>
            <groupId>org.apache.inlong</groupId>
            <artifactId>sort-connector-sqlserver-cdc</artifactId>
            <version>${project.version}</version>
            <scope>test</scope>
        </dependency>
        <dependency>
            <groupId>org.apache.inlong</groupId>
            <artifactId>sort-connector-oracle-cdc</artifactId>
            <version>${project.version}</version>
            <scope>test</scope>
        </dependency>
        <dependency>
            <groupId>org.apache.inlong</groupId>
            <artifactId>sort-format-inlongmsg-base</artifactId>
            <version>${project.version}</version>
            <scope>test</scope>
        </dependency>
        <dependency>
            <groupId>org.apache.inlong</groupId>
            <artifactId>sort-format-json</artifactId>
            <version>${project.version}</version>
            <scope>test</scope>
        </dependency>
        <dependency>
            <groupId>org.apache.inlong</groupId>
            <artifactId>sort-format-csv</artifactId>
            <version>${project.version}</version>
            <scope>test</scope>
        </dependency>
        <dependency>
            <groupId>org.apache.hadoop</groupId>
            <artifactId>hadoop-common</artifactId>
            <scope>test</scope>
        </dependency>
        <dependency>
            <groupId>org.apache.inlong</groupId>
            <artifactId>sort-connector-tubemq</artifactId>
            <version>${project.version}</version>
            <scope>test</scope>
        </dependency>
        <dependency>
            <groupId>org.apache.inlong</groupId>
            <artifactId>sort-connector-filesystem</artifactId>
            <version>${project.version}</version>
            <scope>test</scope>
        </dependency>
        <dependency>
            <groupId>org.apache.inlong</groupId>
            <artifactId>sort-connector-doris</artifactId>
            <version>${project.version}</version>
            <scope>test</scope>
        </dependency>
        <dependency>
            <groupId>org.apache.inlong</groupId>
            <artifactId>sort-connector-starrocks</artifactId>
            <version>${project.version}</version>
            <scope>test</scope>
        </dependency>
    </dependencies>

</project><|MERGE_RESOLUTION|>--- conflicted
+++ resolved
@@ -24,11 +24,7 @@
     <parent>
         <groupId>org.apache.inlong</groupId>
         <artifactId>inlong-sort</artifactId>
-<<<<<<< HEAD
         <version>1.5.0-SNAPSHOT</version>
-=======
-        <version>1.4.0</version>
->>>>>>> 0969223f
         <relativePath>../pom.xml</relativePath>
     </parent>
 
@@ -116,6 +112,12 @@
         </dependency>
         <dependency>
             <groupId>org.apache.inlong</groupId>
+            <artifactId>sort-connector-iceberg-dlc</artifactId>
+            <version>${project.version}</version>
+            <scope>test</scope>
+        </dependency>
+        <dependency>
+            <groupId>org.apache.inlong</groupId>
             <artifactId>sort-connector-elasticsearch6</artifactId>
             <version>${project.version}</version>
             <scope>test</scope>
