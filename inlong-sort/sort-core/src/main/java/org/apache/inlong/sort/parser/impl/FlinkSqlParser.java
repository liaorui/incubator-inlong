--- conflicted
+++ resolved
@@ -23,14 +23,10 @@
 import org.apache.inlong.sort.formats.base.TableFormatUtils;
 import org.apache.inlong.sort.formats.common.ArrayFormatInfo;
 import org.apache.inlong.sort.formats.common.FormatInfo;
-<<<<<<< HEAD
-import org.apache.inlong.sort.function.EncryptFunction;
-import org.apache.inlong.sort.function.JsonGetterFunction;
-=======
 import org.apache.inlong.sort.formats.common.MapFormatInfo;
 import org.apache.inlong.sort.formats.common.RowFormatInfo;
 import org.apache.inlong.sort.function.EncryptFunction;
->>>>>>> 0cf7364c
+import org.apache.inlong.sort.function.JsonGetterFunction;
 import org.apache.inlong.sort.function.RegexpReplaceFirstFunction;
 import org.apache.inlong.sort.function.RegexpReplaceFunction;
 import org.apache.inlong.sort.parser.Parser;
@@ -46,7 +42,6 @@
 import org.apache.inlong.sort.protocol.node.ExtractNode;
 import org.apache.inlong.sort.protocol.node.LoadNode;
 import org.apache.inlong.sort.protocol.node.Node;
-import org.apache.inlong.sort.protocol.node.format.Format;
 import org.apache.inlong.sort.protocol.node.load.HbaseLoadNode;
 import org.apache.inlong.sort.protocol.node.transform.DistinctNode;
 import org.apache.inlong.sort.protocol.node.transform.TransformNode;
@@ -119,10 +114,7 @@
         tableEnv.createTemporarySystemFunction("REGEXP_REPLACE_FIRST", RegexpReplaceFirstFunction.class);
         tableEnv.createTemporarySystemFunction("REGEXP_REPLACE", RegexpReplaceFunction.class);
         tableEnv.createTemporarySystemFunction("ENCRYPT", EncryptFunction.class);
-<<<<<<< HEAD
         tableEnv.createTemporarySystemFunction("JSON_GETTER", JsonGetterFunction.class);
-=======
->>>>>>> 0cf7364c
     }
 
     /**
@@ -349,26 +341,15 @@
         // Generate mapping for output field to FieldRelation
         fieldRelations.forEach(s -> {
             // All field relations of input nodes will be the same if the node id of output field is blank.
-<<<<<<< HEAD
             // Currently, the node id in the output field is used to distinguish which field of the node in the
             // upstream of the union the field comes from. A better way is through the upstream input field,
-=======
-            // Currently, the node id in the output file is used to distinguish which field of the node in the upstream
-            // of the union the field comes from. A better way is through the upstream input field,
->>>>>>> 0cf7364c
             // but this abstraction does not yet have the ability to set node ids for all upstream input fields.
             // todo optimize the implementation of this block in the future
             String nodeId = s.getOutputField().getNodeId();
             if (StringUtils.isBlank(nodeId)) {
                 nodeId = unionRelation.getInputs().get(0);
             }
-<<<<<<< HEAD
             fieldRelationMap.computeIfAbsent(nodeId, k -> new HashMap<>()).put(s.getOutputField().getName(), s);
-=======
-            Map<String, FieldRelation> subRelationMap = fieldRelationMap
-                    .computeIfAbsent(nodeId, k -> new HashMap<>());
-            subRelationMap.put(s.getOutputField().getName(), s);
->>>>>>> 0cf7364c
         });
         StringBuilder sb = new StringBuilder();
         sb.append(genUnionSingleSelectSql(unionRelation.getInputs().get(0),
@@ -656,12 +637,9 @@
                 sb.append("\n    CAST(NULL as ").append(targetType).append(") AS ").append(field.format()).append(",");
                 continue;
             }
-<<<<<<< HEAD
-=======
             boolean complexType = fieldFormatInfo instanceof RowFormatInfo
                     || fieldFormatInfo instanceof ArrayFormatInfo
                     || fieldFormatInfo instanceof MapFormatInfo;
->>>>>>> 0cf7364c
             FunctionParam inputField = fieldRelation.getInputField();
             if (inputField instanceof FieldInfo) {
                 FieldInfo fieldInfo = (FieldInfo) inputField;
@@ -895,11 +873,7 @@
                 MetaFieldInfo metaFieldInfo = (MetaFieldInfo) field;
                 Metadata metadataNode = (Metadata) node;
                 if (!metadataNode.supportedMetaFields().contains(metaFieldInfo.getMetaField())) {
-<<<<<<< HEAD
                     throw new UnsupportedOperationException(String.format("Unsupported meta field for %s: %s",
-=======
-                    throw new UnsupportedOperationException(String.format("Unsupport meta field for %s: %s",
->>>>>>> 0cf7364c
                             metadataNode.getClass().getSimpleName(), metaFieldInfo.getMetaField()));
                 }
                 sb.append(metadataNode.format(metaFieldInfo.getMetaField()));
