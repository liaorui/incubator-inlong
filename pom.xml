--- conflicted
+++ resolved
@@ -155,12 +155,7 @@
         <druid.version>1.2.6</druid.version>
         <elasticsearch6.version>6.8.17</elasticsearch6.version>
         <elasticsearch7.version>7.9.2</elasticsearch7.version>
-<<<<<<< HEAD
         <shiro.version>1.9.1</shiro.version>
-=======
-        <shiro.version>1.8.0</shiro.version>
->>>>>>> 0cf7364c
-
         <snappy.version>1.1.8.4</snappy.version>
         <protobuf.version>3.19.4</protobuf.version>
         <bytebuddy.version>1.12.9</bytebuddy.version>
@@ -248,7 +243,6 @@
         <jsr.version>3.0.2</jsr.version>
         <jcommander.version>1.78</jcommander.version>
         <je.version>7.3.7</je.version>
-<<<<<<< HEAD
         <tencentcloud.cls.version>1.0.9</tencentcloud.cls.version>
         <tencentcloud.api.version>3.1.545</tencentcloud.api.version>
         <cos.hadoop.version>2.7.5-5.9.3</cos.hadoop.version>
@@ -256,13 +250,6 @@
         <dlc.client.version>1.1.1</dlc.client.version>
         <dlc.jdbc.version>2.2.6</dlc.jdbc.version>
         <cos.lakefs.plugin.version>1.0</cos.lakefs.plugin.version>
-=======
-        <tencentcloud.cls.version>1.0.5</tencentcloud.cls.version>
-        <tencentcloud.api.version>3.1.438-SNAPSHOT</tencentcloud.api.version>
-        <cos.hadoop.version>2.7.5-5.9.3</cos.hadoop.version>
-        <cos.bundle.version>5.6.35</cos.bundle.version>
-        <dlc.client.version>1.1.1</dlc.client.version>
->>>>>>> 0cf7364c
         <esri-geometry-api.version>2.0.0</esri-geometry-api.version>
         <HikariCP.version>4.0.3</HikariCP.version>
         <caffeine.version>2.9.3</caffeine.version>
@@ -860,10 +847,7 @@
                 <artifactId>logging-interceptor</artifactId>
                 <version>${logging-interceptor.version}</version>
             </dependency>
-<<<<<<< HEAD
-
-=======
->>>>>>> 0cf7364c
+
             <!-- elastic search -->
             <dependency>
                 <groupId>org.elasticsearch.client</groupId>
