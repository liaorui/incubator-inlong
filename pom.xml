--- conflicted
+++ resolved
@@ -154,10 +154,7 @@
         <pulsar.testcontainers.version>1.15.3</pulsar.testcontainers.version>
         <kafka.version>2.4.1</kafka.version>
         <iceberg.version>1.1.0</iceberg.version>
-<<<<<<< HEAD
         <hudi.version>0.12.1</hudi.version>
-=======
->>>>>>> bb6810e9
         <flink.version>1.13.5</flink.version>
         <flink.minor.version>1.13</flink.minor.version>
         <flink.connector.mysql.cdc.version>2.2.1</flink.connector.mysql.cdc.version>
