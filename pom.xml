<?xml version="1.0" encoding="UTF-8"?>
<!--
    Licensed to the Apache Software Foundation (ASF) under one
    or more contributor license agreements.  See the NOTICE file
    distributed with this work for additional information
    regarding copyright ownership.  The ASF licenses this file
    to you under the Apache License, Version 2.0 (the
    "License"); you may not use this file except in compliance
    with the License.  You may obtain a copy of the License at

      http://www.apache.org/licenses/LICENSE-2.0

    Unless required by applicable law or agreed to in writing,
    software distributed under the License is distributed on an
    "AS IS" BASIS, WITHOUT WARRANTIES OR CONDITIONS OF ANY
    KIND, either express or implied.  See the License for the
    specific language governing permissions and limitations
    under the License.
-->
<project xmlns="http://maven.apache.org/POM/4.0.0" xmlns:xsi="http://www.w3.org/2001/XMLSchema-instance"
         xsi:schemaLocation="http://maven.apache.org/POM/4.0.0 http://maven.apache.org/xsd/maven-4.0.0.xsd">
    <modelVersion>4.0.0</modelVersion>
    <parent>
        <groupId>org.apache</groupId>
        <artifactId>apache</artifactId>
        <version>23</version>
    </parent>

    <groupId>org.apache.inlong</groupId>
    <artifactId>inlong</artifactId>
<<<<<<< HEAD
    <version>1.5.0-SNAPSHOT</version>
    <packaging>pom</packaging>
=======
    <version>1.4.0</version>
>>>>>>> 0969223f
    <name>Apache InLong</name>

    <description>InLong is a one-stop integration framework for massive data donated by Tencent to
        the Apache community.
        It provides automatic, safe, reliable, and high-performance data transmission capabilities
        to facilitate the construction of streaming-based data analysis, modeling, and applications.</description>

    <modules>
        <module>inlong-common</module>
        <module>inlong-sdk</module>
        <module>inlong-tubemq</module>
        <module>inlong-audit</module>
        <module>inlong-dataproxy</module>
        <module>inlong-agent</module>
        <module>inlong-sort</module>
        <module>inlong-sort-standalone</module>
        <module>inlong-manager</module>
        <module>inlong-dashboard</module>
        <module>inlong-distribution</module>
    </modules>

    <properties>
        <project.build.encoding>UTF-8</project.build.encoding>
        <maven.compiler.source>1.8</maven.compiler.source>
        <maven.compiler.target>1.8</maven.compiler.target>
        <plugin.compile.version>3.8.1</plugin.compile.version>
        <plugin.assembly.version>3.2.0</plugin.assembly.version>
        <plugin.surefire.version>3.0.0-M7</plugin.surefire.version>
        <plugin.failsafe.version>3.0.0-M7</plugin.failsafe.version>
        <plugin.shade.version>3.2.4</plugin.shade.version>
        <plugin.maven.source>3.0.1</plugin.maven.source>
        <plugin.maven.jar.version>3.2.0</plugin.maven.jar.version>
        <exec.maven.version>1.6.0</exec.maven.version>
        <build.helper.maven.version>3.0.0</build.helper.maven.version>

        <spotless.version>2.27.2</spotless.version>
        <dockerfile.maven.version>1.4.13</dockerfile.maven.version>
        <testcontainers.version>1.17.2</testcontainers.version>
        <docker.organization>inlong</docker.organization>

        <netty.version>4.1.72.Final</netty.version>
        <scala.binary.version>2.11</scala.binary.version>
        <spark.version>2.4.4</spark.version>

        <simpleclient.httpserver.version>0.14.1</simpleclient.httpserver.version>
        <httpcore.version>4.4.14</httpcore.version>
        <httpclient.version>4.5.13</httpclient.version>
        <okhttp.version>3.14.9</okhttp.version>
        <retrofit.version>2.9.0</retrofit.version>

        <spring.boot.version>2.6.6</spring.boot.version>
        <spring.version>5.3.20</spring.version>
        <spring.autoconfigure.version>2.4.3</spring.autoconfigure.version>
        <spring.plugin.version>2.6.6</spring.plugin.version>
        <spring.fox.version>3.0.0</spring.fox.version>
        <pagehelper.springboot.version>1.4.2</pagehelper.springboot.version>
        <pagehelper.version>5.3.1</pagehelper.version>

        <h2.version>2.1.214</h2.version>
        <h2.mysql.version>2.0.0</h2.mysql.version>
        <debezium.version>1.8.0.Final</debezium.version>
        <rocksdb.version>6.14.6</rocksdb.version>
        <redis-replicator.version>3.6.4</redis-replicator.version>
        <hadoop.version>2.10.2</hadoop.version>
        <postgresql.version>42.4.1</postgresql.version>
        <oracle.jdbc.version>19.3.0.0</oracle.jdbc.version>
        <mysql.jdbc.version>8.0.21</mysql.jdbc.version>
        <sqlserver.jdbc.version>7.2.2.jre8</sqlserver.jdbc.version>
        <mybatis.starter.version>2.1.3</mybatis.starter.version>
        <mybatis.version>3.5.9</mybatis.version>
        <druid.version>1.2.6</druid.version>
        <elasticsearch6.version>6.8.17</elasticsearch6.version>
        <elasticsearch7.version>7.9.2</elasticsearch7.version>
        <shiro.version>1.10.1</shiro.version>

        <snappy.version>1.1.8.4</snappy.version>
        <protobuf.version>3.19.6</protobuf.version>
        <bytebuddy.version>1.12.9</bytebuddy.version>
        <reflections.version>0.10.2</reflections.version>

        <swagger.version>3.0.0</swagger.version>
        <swagger.annotations.version>1.6.2</swagger.annotations.version>
        <knife4j.version>3.0.3</knife4j.version>

        <commons.io.version>2.11.0</commons.io.version>
        <commons.cli.version>1.4</commons.cli.version>
        <commons.dbutils.version>1.7</commons.dbutils.version>
        <commons.codec.version>1.15</commons.codec.version>
        <commons.lang3.version>3.11</commons.lang3.version>
        <commons.collections.version>3.2.2</commons.collections.version>
        <commons.collections4.version>4.3</commons.collections4.version>

        <guava.version>31.0.1-jre</guava.version>
        <lombok.version>1.18.22</lombok.version>
        <jetty.version>9.4.48.v20220622</jetty.version>
        <opencsv.version>5.4</opencsv.version>
        <javax.servlet.api.version>4.0.1</javax.servlet.api.version>
        <gson.version>2.8.9</gson.version>
        <jackson.version>2.13.2</jackson.version>
        <jackson.databind.version>2.13.4.2</jackson.databind.version>
        <fastjson.version>1.2.83</fastjson.version>

        <clickhouse-jdbc.version>0.3.1</clickhouse-jdbc.version>
        <hive.version>3.1.3</hive.version>
        <thrift.version>0.9.3</thrift.version>
        <flume.version>1.9.0</flume.version>
        <hbase.version>2.4.12</hbase.version>

        <velocity.tools.generic.version>3.1</velocity.tools.generic.version>
        <velocity.engine.core.version>2.3</velocity.engine.core.version>

        <ini4j.version>0.5.4</ini4j.version>
        <dom4j.version>2.1.3</dom4j.version>

        <aws.sdk.version>1.12.346</aws.sdk.version>
        <zookeeper.version>3.6.3</zookeeper.version>
        <pulsar.version>2.8.1</pulsar.version>
        <pulsar.testcontainers.version>1.15.3</pulsar.testcontainers.version>
        <kafka.version>2.4.1</kafka.version>
        <iceberg.version>0.13.2</iceberg.version>
        <hudi.version>0.12.1</hudi.version>
        <flink.version>1.13.5</flink.version>
        <flink.minor.version>1.13</flink.minor.version>
        <flink.connector.mysql.cdc.version>2.2.1</flink.connector.mysql.cdc.version>
        <flink.scala.binary.version>2.11</flink.scala.binary.version>
        <flink.jackson.version>2.12.1-13.0</flink.jackson.version>
        <flink.connector.postgres.cdc.version>2.2.1</flink.connector.postgres.cdc.version>
        <flink.connector.sqlserver.cdc.version>2.2.1</flink.connector.sqlserver.cdc.version>
        <flink.pulsar.version>1.13.6.2</flink.pulsar.version>
        <flink.protobuf.version>2.7.6</flink.protobuf.version>
        <flink.connector.mongodb.cdc.version>2.2.1</flink.connector.mongodb.cdc.version>
        <flink.connector.oracle.cdc.version>2.2.1</flink.connector.oracle.cdc.version>
        <flink.connector.doris.version>1.0.3</flink.connector.doris.version>
        <flink.connector.redis>1.1.0</flink.connector.redis>
<<<<<<< HEAD
=======
        <qcloud.flink.cos.fs.hadoop.version>1.10.0-0.1.10</qcloud.flink.cos.fs.hadoop.version>
        <qcloud.chdfs.version>2.8</qcloud.chdfs.version>
>>>>>>> 0969223f

        <curator.version>2.12.0</curator.version>

        <avro.version>1.10.1</avro.version>
        <orc.core.version>1.6.7</orc.core.version>
        <parquet.version>1.12.2</parquet.version>
        <oro.version>2.0.8</oro.version>
        <akka.version>2.5.21</akka.version>
        <antlr.verison>4.0.4</antlr.verison>

        <logback.version>1.2.10</logback.version>
        <log4j2.version>2.17.2</log4j2.version>
        <slf4j.version>1.7.36</slf4j.version>

        <junit.version>4.13.2</junit.version>
        <jupiter.version>5.8.2</jupiter.version>
        <awaitility.version>4.0.3</awaitility.version>
        <mockito.version>3.12.4</mockito.version>
        <powermock.version>2.0.9</powermock.version>
        <assertj.version>3.4.1</assertj.version>
        <wiremock.version>2.33.2</wiremock.version>

        <jakarta.version>2.0.2</jakarta.version>
        <hamcrest.version>1.3</hamcrest.version>
        <jsr.version>3.0.2</jsr.version>
        <jcommander.version>1.78</jcommander.version>
        <je.version>7.3.7</je.version>
        <tencentcloud.cls.version>1.0.9</tencentcloud.cls.version>
<<<<<<< HEAD
=======
        <tencentcloud.api.version>3.1.545</tencentcloud.api.version>
        <cos.hadoop.version>2.7.5-5.9.3</cos.hadoop.version>
        <cos.bundle.version>5.6.35</cos.bundle.version>
        <dlc.client.version>2.1.0-SNAPSHOT</dlc.client.version>
        <dlc.jdbc.version>2.2.6</dlc.jdbc.version>
        <cos.lakefs.plugin.version>1.0</cos.lakefs.plugin.version>
>>>>>>> 0969223f
        <esri-geometry-api.version>2.0.0</esri-geometry-api.version>
        <HikariCP.version>4.0.3</HikariCP.version>
        <caffeine.version>2.9.3</caffeine.version>
        <kafka.clients.version>3.0.0</kafka.clients.version>
        <paho.client.version>1.2.5</paho.client.version>

        <kubernetes.client.version>6.0.0</kubernetes.client.version>
        <protobuf.maven.plugin.version>0.6.1</protobuf.maven.plugin.version>
        <os.maven.plugin.version>1.6.0</os.maven.plugin.version>
    </properties>

    <dependencyManagement>
        <dependencies>
            <!-- flume dependency -->
            <dependency>
                <groupId>org.apache.flume</groupId>
                <artifactId>flume-ng-core</artifactId>
                <version>${flume.version}</version>
            </dependency>
            <dependency>
                <groupId>org.apache.flume</groupId>
                <artifactId>flume-ng-node</artifactId>
                <version>${flume.version}</version>
            </dependency>
            <dependency>
                <groupId>org.apache.flume</groupId>
                <artifactId>flume-ng-sdk</artifactId>
                <version>${flume.version}</version>
            </dependency>
            <dependency>
                <groupId>org.apache.flume</groupId>
                <artifactId>flume-ng-configuration</artifactId>
                <version>${flume.version}</version>
            </dependency>
            <dependency>
                <groupId>com.zaxxer</groupId>
                <artifactId>HikariCP</artifactId>
                <version>${HikariCP.version}</version>
                <exclusions>
                    <exclusion>
                        <groupId>org.slf4j</groupId>
                        <artifactId>slf4j-api</artifactId>
                    </exclusion>
                </exclusions>
            </dependency>
            <dependency>
                <groupId>org.apache.flume.flume-ng-sinks</groupId>
                <artifactId>flume-hdfs-sink</artifactId>
                <version>${flume.version}</version>
                <exclusions>
                    <exclusion>
                        <groupId>com.google.guava</groupId>
                        <artifactId>guava</artifactId>
                    </exclusion>
                    <exclusion>
                        <groupId>commons-io</groupId>
                        <artifactId>commons-io</artifactId>
                    </exclusion>
                    <exclusion>
                        <!-- spotbugs-annotations is LGPL license and needs to be excluded -->
                        <groupId>com.github.spotbugs</groupId>
                        <artifactId>spotbugs-annotations</artifactId>
                    </exclusion>
                </exclusions>
            </dependency>

            <dependency>
                <groupId>com.ververica</groupId>
                <artifactId>flink-connector-mongodb-cdc</artifactId>
                <version>${flink.connector.mongodb.cdc.version}</version>
            </dependency>

            <dependency>
                <groupId>org.apache.bahir</groupId>
                <artifactId>flink-connector-redis_${flink.scala.binary.version}</artifactId>
                <version>${flink.connector.redis}</version>
            </dependency>

            <!-- hive -->
            <dependency>
                <groupId>org.apache.hive</groupId>
                <artifactId>hive-jdbc</artifactId>
                <version>${hive.version}</version>
                <exclusions>
                    <exclusion>
                        <groupId>xml-apis</groupId>
                        <artifactId>xml-apis</artifactId>
                    </exclusion>
                    <exclusion>
                        <groupId>org.apache.logging.log4j</groupId>
                        <artifactId>log4j-web</artifactId>
                    </exclusion>
                    <exclusion>
                        <groupId>org.apache.logging.log4j</groupId>
                        <artifactId>log4j-core</artifactId>
                    </exclusion>
                    <exclusion>
                        <groupId>org.apache.logging.log4j</groupId>
                        <artifactId>log4j-slf4j-impl</artifactId>
                    </exclusion>
                    <exclusion>
                        <groupId>org.apache.hbase</groupId>
                        <artifactId>*</artifactId>
                    </exclusion>
                </exclusions>
            </dependency>
            <dependency>
                <groupId>org.apache.hive</groupId>
                <artifactId>hive-metastore</artifactId>
                <version>${hive.version}</version>
                <exclusions>
                    <exclusion>
                        <groupId>org.apache.logging.log4j</groupId>
                        <artifactId>log4j-slf4j-impl</artifactId>
                    </exclusion>
                    <exclusion>
                        <groupId>org.apache.parquet</groupId>
                        <artifactId>parquet-hadoop-bundle</artifactId>
                    </exclusion>
                    <exclusion>
                        <groupId>org.apache.hbase</groupId>
                        <artifactId>*</artifactId>
                    </exclusion>
                </exclusions>
            </dependency>
            <dependency>
                <groupId>org.apache.hive</groupId>
                <artifactId>hive-exec</artifactId>
                <version>${hive.version}</version>
                <exclusions>
                    <exclusion>
                        <groupId>org.pentaho</groupId>
                        <artifactId>pentaho-aggdesigner-algorithm</artifactId>
                    </exclusion>
                    <exclusion>
                        <groupId>org.apache.zookeeper</groupId>
                        <artifactId>zookeeper</artifactId>
                    </exclusion>
                    <exclusion>
                        <groupId>commons-codec</groupId>
                        <artifactId>commons-codec</artifactId>
                    </exclusion>
                    <exclusion>
                        <groupId>org.apache.commons</groupId>
                        <artifactId>commons-compress</artifactId>
                    </exclusion>
                    <exclusion>
                        <groupId>org.apache.logging.log4j</groupId>
                        <artifactId>log4j-slf4j-impl</artifactId>
                    </exclusion>
                    <exclusion>
                        <groupId>org.apache.hbase</groupId>
                        <artifactId>*</artifactId>
                    </exclusion>
                    <exclusion>
                        <groupId>org.apache.calcite</groupId>
                        <artifactId>calcite-core</artifactId>
                    </exclusion>
                    <exclusion>
                        <groupId>org.apache.calcite</groupId>
                        <artifactId>calcite-druid</artifactId>
                    </exclusion>
                    <exclusion>
                        <groupId>org.apache.avro</groupId>
                        <artifactId>*</artifactId>
                    </exclusion>
                </exclusions>
            </dependency>
            <dependency>
                <groupId>org.apache.thrift</groupId>
                <artifactId>libfb303</artifactId>
                <version>${thrift.version}</version>
            </dependency>

            <!-- hadoop -->
            <dependency>
                <groupId>org.apache.hadoop</groupId>
                <artifactId>hadoop-common</artifactId>
                <version>${hadoop.version}</version>
                <exclusions>
                    <exclusion>
                        <groupId>com.sun.jersey</groupId>
                        <artifactId>jersey-json</artifactId>
                    </exclusion>
                    <exclusion>
                        <groupId>org.xerial.snappy</groupId>
                        <artifactId>snappy-java</artifactId>
                    </exclusion>
                    <exclusion>
                        <groupId>commons-logging</groupId>
                        <artifactId>commons-logging</artifactId>
                    </exclusion>
                    <exclusion>
                        <groupId>commons-io</groupId>
                        <artifactId>commons-io</artifactId>
                    </exclusion>
                    <exclusion>
                        <groupId>commons-lang</groupId>
                        <artifactId>commons-lang</artifactId>
                    </exclusion>
                    <exclusion>
                        <groupId>org.apache.zookeeper</groupId>
                        <artifactId>zookeeper</artifactId>
                    </exclusion>
                    <exclusion>
                        <groupId>org.slf4j</groupId>
                        <artifactId>slf4j-reload4j</artifactId>
                    </exclusion>
                </exclusions>
            </dependency>
            <dependency>
                <groupId>org.apache.hadoop</groupId>
                <artifactId>hadoop-minicluster</artifactId>
                <version>${hadoop.version}</version>
                <scope>test</scope>
                <exclusions>
                    <exclusion>
                        <groupId>xml-apis</groupId>
                        <artifactId>xml-apis</artifactId>
                    </exclusion>
                    <exclusion>
                        <groupId>org.apache.avro</groupId>
                        <artifactId>avro</artifactId>
                    </exclusion>
                </exclusions>
            </dependency>
            <dependency>
                <groupId>org.apache.hadoop</groupId>
                <artifactId>hadoop-hdfs</artifactId>
                <version>${hadoop.version}</version>
                <exclusions>
                    <exclusion>
                        <groupId>com.google.guava</groupId>
                        <artifactId>guava</artifactId>
                    </exclusion>
                    <exclusion>
                        <groupId>org.apache.logging.log4j</groupId>
                        <artifactId>log4j-api</artifactId>
                    </exclusion>
                    <exclusion>
                        <groupId>org.apache.logging.log4j</groupId>
                        <artifactId>log4j-core</artifactId>
                    </exclusion>
                    <exclusion>
                        <groupId>org.apache.logging.log4j</groupId>
                        <artifactId>log4j-slf4j-impl</artifactId>
                    </exclusion>
                    <exclusion>
                        <groupId>com.google.protobuf</groupId>
                        <artifactId>protobuf-java</artifactId>
                    </exclusion>
                </exclusions>
            </dependency>
            <dependency>
                <groupId>org.apache.hadoop</groupId>
                <artifactId>hadoop-mapreduce-client-core</artifactId>
                <version>${hadoop.version}</version>
                <exclusions>
                    <exclusion>
                        <groupId>org.slf4j</groupId>
                        <artifactId>slf4j-reload4j</artifactId>
                    </exclusion>
                </exclusions>
            </dependency>

            <!-- clickhouse -->
            <dependency>
                <groupId>ru.yandex.clickhouse</groupId>
                <artifactId>clickhouse-jdbc</artifactId>
                <version>${clickhouse-jdbc.version}</version>
            </dependency>

            <!-- hbase -->
            <dependency>
                <groupId>org.apache.hbase</groupId>
                <artifactId>hbase-client</artifactId>
                <version>${hbase.version}</version>
            </dependency>

            <!-- db -->
            <dependency>
                <groupId>org.apache.shiro</groupId>
                <artifactId>shiro-spring</artifactId>
                <version>${shiro.version}</version>
            </dependency>
            <dependency>
                <groupId>org.apache.shiro</groupId>
                <artifactId>shiro-core</artifactId>
                <version>${shiro.version}</version>
            </dependency>
            <dependency>
                <groupId>org.mybatis.spring.boot</groupId>
                <artifactId>mybatis-spring-boot-starter</artifactId>
                <version>${mybatis.starter.version}</version>
            </dependency>
            <dependency>
                <groupId>org.mybatis</groupId>
                <artifactId>mybatis</artifactId>
                <version>${mybatis.version}</version>
            </dependency>
            <dependency>
                <groupId>org.postgresql</groupId>
                <artifactId>postgresql</artifactId>
                <version>${postgresql.version}</version>
            </dependency>
            <dependency>
                <groupId>com.microsoft.sqlserver</groupId>
                <artifactId>mssql-jdbc</artifactId>
                <version>${sqlserver.jdbc.version}</version>
            </dependency>
            <!--ojdbc8 is FUTC license, we use it test only-->
            <dependency>
                <groupId>com.oracle.database.jdbc</groupId>
                <artifactId>ojdbc8</artifactId>
                <version>${oracle.jdbc.version}</version>
            <!--    <scope>provided</scope>-->
            </dependency>
            <!-- mysql-connector-java is LGPL license, we use it test only -->
            <dependency>
                <groupId>mysql</groupId>
                <artifactId>mysql-connector-java</artifactId>
                <version>${mysql.jdbc.version}</version>
              <!--  <scope>provided</scope>-->
            </dependency>
            <dependency>
                <groupId>com.alibaba</groupId>
                <artifactId>druid-spring-boot-starter</artifactId>
                <version>${druid.version}</version>
            </dependency>
            <dependency>
                <groupId>org.rocksdb</groupId>
                <artifactId>rocksdbjni</artifactId>
                <version>${rocksdb.version}</version>
            </dependency>
            <dependency>
                <groupId>io.debezium</groupId>
                <artifactId>debezium-api</artifactId>
                <version>${debezium.version}</version>
            </dependency>
            <dependency>
                <groupId>io.debezium</groupId>
                <artifactId>debezium-embedded</artifactId>
                <version>${debezium.version}</version>
                <exclusions>
                    <exclusion>
                        <groupId>org.slf4j</groupId>
                        <artifactId>slf4j-log4j12</artifactId>
                    </exclusion>
                </exclusions>
            </dependency>
            <dependency>
                <groupId>io.debezium</groupId>
                <artifactId>debezium-connector-mysql</artifactId>
                <version>${debezium.version}</version>
            </dependency>

            <dependency>
                <groupId>io.debezium</groupId>
                <artifactId>debezium-connector-sqlserver</artifactId>
                <version>${debezium.version}</version>
            </dependency>

            <dependency>
                <groupId>io.debezium</groupId>
                <artifactId>debezium-connector-mongodb</artifactId>
                <version>${debezium.version}</version>
            </dependency>

            <dependency>
                <groupId>io.debezium</groupId>
                <artifactId>debezium-connector-postgres</artifactId>
                <version>${debezium.version}</version>
            </dependency>

            <dependency>
                <groupId>io.debezium</groupId>
                <artifactId>debezium-connector-oracle</artifactId>
                <version>${debezium.version}</version>
            </dependency>

            <dependency>
                <groupId>com.h2database</groupId>
                <artifactId>h2</artifactId>
                <version>${h2.version}</version>
            </dependency>
            <dependency>
                <groupId>org.mvnsearch</groupId>
                <artifactId>h2-functions-4-mysql</artifactId>
                <version>${h2.mysql.version}</version>
            </dependency>
            <dependency>
                <groupId>com.moilioncircle</groupId>
                <artifactId>redis-replicator</artifactId>
                <version>${redis-replicator.version}</version>
            </dependency>

            <!--spring -->
            <dependency>
                <groupId>org.springframework.boot</groupId>
                <artifactId>spring-boot-starter-jdbc</artifactId>
                <version>${spring.boot.version}</version>
            </dependency>
            <dependency>
                <groupId>org.springframework.boot</groupId>
                <artifactId>spring-boot-starter</artifactId>
                <version>${spring.boot.version}</version>
            </dependency>
            <dependency>
                <groupId>org.springframework.boot</groupId>
                <artifactId>spring-boot-starter-web</artifactId>
                <version>${spring.boot.version}</version>
            </dependency>
            <dependency>
                <groupId>org.springframework.boot</groupId>
                <artifactId>spring-boot-starter-data-rest</artifactId>
                <version>${spring.boot.version}</version>
            </dependency>
            <dependency>
                <groupId>org.springframework.boot</groupId>
                <artifactId>spring-boot-starter-aop</artifactId>
                <version>${spring.boot.version}</version>
            </dependency>
            <dependency>
                <groupId>org.springframework.boot</groupId>
                <artifactId>spring-boot-starter-validation</artifactId>
                <version>${spring.boot.version}</version>
            </dependency>
            <dependency>
                <groupId>org.springframework.boot</groupId>
                <artifactId>spring-boot-starter-data-jpa</artifactId>
                <version>${spring.boot.version}</version>
            </dependency>
            <dependency>
                <groupId>org.springframework.boot</groupId>
                <artifactId>spring-boot-starter-log4j2</artifactId>
                <version>${spring.boot.version}</version>
            </dependency>
            <dependency>
                <groupId>org.springframework.boot</groupId>
                <artifactId>spring-boot-starter-test</artifactId>
                <version>${spring.boot.version}</version>
            </dependency>
            <dependency>
                <groupId>org.springframework.boot</groupId>
                <artifactId>spring-boot-autoconfigure</artifactId>
                <version>${spring.boot.version}</version>
            </dependency>
            <dependency>
                <groupId>org.springframework.boot</groupId>
                <artifactId>spring-boot-starter-cache</artifactId>
                <version>${spring.boot.version}</version>
            </dependency>
            <dependency>
                <groupId>org.springframework.boot</groupId>
                <artifactId>spring-boot-configuration-processor</artifactId>
                <version>${spring.boot.version}</version>
                <optional>true</optional>
            </dependency>
            <dependency>
                <groupId>org.springframework</groupId>
                <artifactId>spring-web</artifactId>
                <version>${spring.version}</version>
            </dependency>
            <dependency>
                <groupId>org.springframework</groupId>
                <artifactId>spring-core</artifactId>
                <version>${spring.version}</version>
            </dependency>
            <dependency>
                <groupId>org.springframework</groupId>
                <artifactId>spring-jdbc</artifactId>
                <version>${spring.version}</version>
            </dependency>
            <dependency>
                <groupId>org.springframework</groupId>
                <artifactId>spring-orm</artifactId>
                <version>${spring.version}</version>
            </dependency>
            <dependency>
                <groupId>org.springframework</groupId>
                <artifactId>spring-beans</artifactId>
                <version>${spring.version}</version>
            </dependency>
            <dependency>
                <groupId>org.springframework</groupId>
                <artifactId>spring-context</artifactId>
                <version>${spring.version}</version>
            </dependency>

            <!-- spring fox -->
            <dependency>
                <groupId>io.springfox</groupId>
                <artifactId>springfox-boot-starter</artifactId>
                <version>${spring.fox.version}</version>
            </dependency>
            <dependency>
                <groupId>io.springfox</groupId>
                <artifactId>springfox-swagger-ui</artifactId>
                <version>${spring.fox.version}</version>
            </dependency>
            <dependency>
                <groupId>io.springfox</groupId>
                <artifactId>springfox-spring-web</artifactId>
                <version>${spring.fox.version}</version>
            </dependency>

            <!-- swagger -->
            <dependency>
                <groupId>io.swagger</groupId>
                <artifactId>swagger-annotations</artifactId>
                <version>${swagger.annotations.version}</version>
            </dependency>
            <dependency>
                <groupId>com.github.xiaoymin</groupId>
                <artifactId>knife4j-spring-boot-starter</artifactId>
                <version>${knife4j.version}</version>
                <exclusions>
                    <exclusion>
                        <groupId>org.apache.logging.log4j</groupId>
                        <artifactId>log4j-to-slf4j</artifactId>
                    </exclusion>
                    <exclusion>
                        <groupId>org.apache.logging.log4j</groupId>
                        <artifactId>log4j-api</artifactId>
                    </exclusion>
                </exclusions>
            </dependency>

            <!-- pagehelper -->
            <dependency>
                <groupId>com.github.pagehelper</groupId>
                <artifactId>pagehelper</artifactId>
                <version>${pagehelper.version}</version>
            </dependency>
            <dependency>
                <groupId>com.github.pagehelper</groupId>
                <artifactId>pagehelper-spring-boot-starter</artifactId>
                <version>${pagehelper.springboot.version}</version>
            </dependency>

            <!--netty dependency-->
            <dependency>
                <groupId>io.netty</groupId>
                <artifactId>netty-transport</artifactId>
                <version>${netty.version}</version>
            </dependency>
            <dependency>
                <groupId>io.netty</groupId>
                <artifactId>netty-handler</artifactId>
                <version>${netty.version}</version>
            </dependency>
            <dependency>
                <groupId>io.netty</groupId>
                <artifactId>netty-common</artifactId>
                <version>${netty.version}</version>
            </dependency>
            <dependency>
                <groupId>io.netty</groupId>
                <artifactId>netty-buffer</artifactId>
                <version>${netty.version}</version>
            </dependency>
            <dependency>
                <groupId>io.netty</groupId>
                <artifactId>netty-codec</artifactId>
                <version>${netty.version}</version>
            </dependency>
            <dependency>
                <groupId>io.netty</groupId>
                <artifactId>netty-transport-native-epoll</artifactId>
                <version>${netty.version}</version>
            </dependency>
            <dependency>
                <groupId>javax.servlet</groupId>
                <artifactId>javax.servlet-api</artifactId>
                <version>${javax.servlet.api.version}</version>
            </dependency>

            <!-- jetty -->
            <dependency>
                <groupId>org.eclipse.jetty</groupId>
                <artifactId>jetty-server</artifactId>
                <version>${jetty.version}</version>
            </dependency>
            <dependency>
                <groupId>org.eclipse.jetty</groupId>
                <artifactId>jetty-servlet</artifactId>
                <version>${jetty.version}</version>
            </dependency>
            <dependency>
                <groupId>org.eclipse.jetty</groupId>
                <artifactId>jetty-util</artifactId>
                <version>${jetty.version}</version>
            </dependency>

            <dependency>
                <groupId>com.opencsv</groupId>
                <artifactId>opencsv</artifactId>
                <version>${opencsv.version}</version>
            </dependency>
            <!-- http -->
            <dependency>
                <groupId>org.apache.httpcomponents</groupId>
                <artifactId>httpcore</artifactId>
                <version>${httpcore.version}</version>
            </dependency>
            <dependency>
                <groupId>org.apache.httpcomponents</groupId>
                <artifactId>httpclient</artifactId>
                <version>${httpclient.version}</version>
            </dependency>
            <dependency>
                <groupId>com.squareup.okhttp3</groupId>
                <artifactId>okhttp</artifactId>
                <version>${okhttp.version}</version>
            </dependency>
            <dependency>
                <groupId>com.squareup.retrofit2</groupId>
                <artifactId>converter-jackson</artifactId>
                <version>${retrofit.version}</version>
            </dependency>

            <!-- elastic search -->
            <dependency>
                <groupId>org.elasticsearch.client</groupId>
                <artifactId>elasticsearch-rest-high-level-client</artifactId>
                <version>${elasticsearch6.version}</version>
            </dependency>
            <dependency>
                <groupId>org.elasticsearch.client</groupId>
                <artifactId>elasticsearch-rest-client</artifactId>
                <version>${elasticsearch6.version}</version>
            </dependency>
            <dependency>
                <groupId>org.elasticsearch</groupId>
                <artifactId>elasticsearch</artifactId>
                <version>${elasticsearch6.version}</version>
            </dependency>
            <dependency>
                <groupId>org.elasticsearch.client</groupId>
                <artifactId>elasticsearch-rest-client-sniffer</artifactId>
                <version>${elasticsearch6.version}</version>
            </dependency>

            <dependency>
                <groupId>org.apache.spark</groupId>
                <artifactId>spark-core_${scala.binary.version}</artifactId>
                <version>${spark.version}</version>
            </dependency>

            <dependency>
                <groupId>org.apache.spark</groupId>
                <artifactId>spark-streaming_${scala.binary.version}</artifactId>
                <version>${spark.version}</version>
            </dependency>

            <dependency>
                <groupId>org.apache.spark</groupId>
                <artifactId>spark-sql_${scala.binary.version}</artifactId>
                <version>${spark.version}</version>
            </dependency>

            <!--pulsar dependency-->
            <dependency>
                <groupId>org.apache.pulsar</groupId>
                <artifactId>pulsar-client</artifactId>
                <version>${pulsar.version}</version>
            </dependency>
            <dependency>
                <groupId>org.apache.pulsar</groupId>
                <artifactId>pulsar-client-admin</artifactId>
                <version>${pulsar.version}</version>
            </dependency>
            <dependency>
                <groupId>org.apache.pulsar</groupId>
                <artifactId>pulsar-client-all</artifactId>
                <version>${pulsar.version}</version>
            </dependency>
            <dependency>
                <groupId>org.testcontainers</groupId>
                <artifactId>pulsar</artifactId>
                <version>${pulsar.testcontainers.version}</version>
                <scope>test</scope>
            </dependency>

            <!-- kafka dependency-->
            <dependency>
                <groupId>org.apache.kafka</groupId>
                <artifactId>kafka-clients</artifactId>
                <version>${kafka.version}</version>
            </dependency>
            <dependency>
                <groupId>org.apache.kafka</groupId>
                <artifactId>kafka_${scala.binary.version}</artifactId>
                <version>${kafka.version}</version>
            </dependency>

            <!-- flink -->
            <dependency>
                <groupId>org.apache.flink</groupId>
                <artifactId>flink-clients_${flink.scala.binary.version}</artifactId>
                <version>${flink.version}</version>
            </dependency>
            <dependency>
                <groupId>org.apache.flink</groupId>
                <artifactId>flink-core</artifactId>
                <version>${flink.version}</version>
            </dependency>
            <dependency>
                <groupId>org.apache.flink</groupId>
                <artifactId>flink-streaming-java_${flink.scala.binary.version}</artifactId>
                <version>${flink.version}</version>
            </dependency>
            <dependency>
                <groupId>org.apache.flink</groupId>
                <artifactId>flink-table-common</artifactId>
                <version>${flink.version}</version>
            </dependency>
            <dependency>
                <groupId>org.apache.flink</groupId>
                <artifactId>flink-table-runtime-blink_${flink.scala.binary.version}</artifactId>
                <version>${flink.version}</version>
            </dependency>
            <dependency>
                <groupId>org.apache.flink</groupId>
                <artifactId>flink-parquet_${flink.scala.binary.version}</artifactId>
                <version>${flink.version}</version>
            </dependency>
            <dependency>
                <groupId>org.apache.flink</groupId>
                <artifactId>flink-connector-kafka_${flink.scala.binary.version}</artifactId>
                <version>${flink.version}</version>
            </dependency>
            <dependency>
                <groupId>org.apache.flink</groupId>
                <artifactId>flink-connector-hive_${flink.scala.binary.version}</artifactId>
                <version>${flink.version}</version>
            </dependency>
            <dependency>
                <groupId>org.apache.flink</groupId>
                <artifactId>flink-connector-hbase-2.2_${flink.scala.binary.version}</artifactId>
                <version>${flink.version}</version>
            </dependency>
            <dependency>
                <groupId>org.apache.flink</groupId>
                <artifactId>flink-table-api-java-bridge_${flink.scala.binary.version}</artifactId>
                <version>${flink.version}</version>
            </dependency>
            <dependency>
                <groupId>org.apache.flink</groupId>
                <artifactId>flink-json</artifactId>
                <version>${flink.version}</version>
            </dependency>
            <dependency>
                <groupId>org.apache.flink</groupId>
                <artifactId>flink-avro</artifactId>
                <version>${flink.version}</version>
            </dependency>
            <dependency>
                <groupId>org.apache.flink</groupId>
                <artifactId>flink-csv</artifactId>
                <version>${flink.version}</version>
            </dependency>
            <dependency>
                <groupId>org.apache.flink</groupId>
                <artifactId>flink-orc_${scala.binary.version}</artifactId>
                <version>${flink.version}</version>
            </dependency>
            <dependency>
                <groupId>org.apache.flink</groupId>
                <artifactId>flink-sql-avro</artifactId>
                <version>${flink.version}</version>
            </dependency>
            <dependency>
                <groupId>org.apache.flink</groupId>
                <artifactId>flink-sql-parquet_${scala.binary.version}</artifactId>
                <version>${flink.version}</version>
            </dependency>
            <dependency>
                <groupId>org.apache.flink</groupId>
                <artifactId>flink-sql-orc_${scala.binary.version}</artifactId>
                <version>${flink.version}</version>
            </dependency>
            <dependency>
                <groupId>org.apache.flink</groupId>
                <artifactId>flink-shaded-jackson</artifactId>
                <version>${flink.jackson.version}</version>
            </dependency>
            <dependency>
                <groupId>org.apache.flink</groupId>
                <artifactId>flink-test-utils_${flink.scala.binary.version}</artifactId>
                <version>${flink.version}</version>
                <scope>test</scope>
                <exclusions>
                    <exclusion>
                        <groupId>org.apache.logging.log4j</groupId>
                        <artifactId>log4j-slf4j-impl</artifactId>
                    </exclusion>
                    <exclusion>
                        <groupId>org.apache.logging.log4j</groupId>
                        <artifactId>log4j-core</artifactId>
                    </exclusion>
                </exclusions>
            </dependency>
            <dependency>
                <groupId>org.apache.iceberg</groupId>
                <artifactId>iceberg-flink-runtime-1.13</artifactId>
                <version>${iceberg.version}</version>
            </dependency>
            <dependency>
                <groupId>org.apache.flink</groupId>
                <artifactId>flink-table-planner-blink_${flink.scala.binary.version}</artifactId>
                <version>${flink.version}</version>
            </dependency>

            <dependency>
                <groupId>com.ververica</groupId>
                <artifactId>flink-connector-mysql-cdc</artifactId>
                <version>${flink.connector.mysql.cdc.version}</version>
                <!-- mysql-connector-java is LGPL license and needs to be excluded -->
       <!--         <exclusions>
                    <exclusion>
                        <groupId>mysql</groupId>
                        <artifactId>mysql-connector-java</artifactId>
                    </exclusion>
                </exclusions>-->
            </dependency>

            <dependency>
                <groupId>com.ververica</groupId>
                <artifactId>flink-connector-tidb-cdc</artifactId>
                <version>${flink.connector.tidb.cdc.version}</version>
            </dependency>

            <dependency>
                <groupId>com.ververica</groupId>
                <artifactId>flink-connector-postgres-cdc</artifactId>
                <version>${flink.connector.postgres.cdc.version}</version>
            </dependency>

            <dependency>
                <groupId>com.ververica</groupId>
                <artifactId>flink-connector-oracle-cdc</artifactId>
                <version>${flink.connector.oracle.cdc.version}</version>
                <!-- ojdbc8 is FUTC license and needs to be excluded -->
            <!--    <exclusions>
                    <exclusion>
                        <groupId>com.oracle.ojdbc</groupId>
                        <artifactId>ojdbc8</artifactId>
                    </exclusion>
                </exclusions>-->
            </dependency>

            <dependency>
                <groupId>com.ververica</groupId>
                <artifactId>flink-connector-sqlserver-cdc</artifactId>
                <version>${flink.connector.sqlserver.cdc.version}</version>
            </dependency>

            <dependency>
                <groupId>org.apache.flink</groupId>
                <artifactId>flink-connector-jdbc_${flink.scala.binary.version}</artifactId>
                <version>${flink.version}</version>
            </dependency>

            <dependency>
                <groupId>com.amazonaws</groupId>
                <artifactId>aws-java-sdk-s3</artifactId>
                <version>${aws.sdk.version}</version>
            </dependency>

            <dependency>
                <groupId>io.streamnative.connectors</groupId>
                <artifactId>pulsar-flink-connector_${scala.binary.version}</artifactId>
                <version>${flink.pulsar.version}</version>
            </dependency>
            <dependency>
                <groupId>io.streamnative.connectors</groupId>
                <artifactId>pulsar-flink-connector-origin</artifactId>
                <version>${flink.pulsar.version}</version>
            </dependency>
            <dependency>
                <groupId>io.streamnative.connectors</groupId>
                <artifactId>flink-protobuf</artifactId>
                <version>${flink.protobuf.version}</version>
            </dependency>

            <dependency>
                <groupId>org.apache.flink</groupId>
                <artifactId>flink-test-utils-junit</artifactId>
                <version>${flink.version}</version>
                <scope>test</scope>
            </dependency>

            <!-- iceberg -->
            <dependency>
                <groupId>org.apache.iceberg</groupId>
                <artifactId>iceberg-api</artifactId>
                <version>${iceberg.version}</version>
            </dependency>
            <dependency>
                <groupId>org.apache.iceberg</groupId>
                <artifactId>iceberg-hive-metastore</artifactId>
                <version>${iceberg.version}</version>
            </dependency>
            <dependency>
                <groupId>org.apache.iceberg</groupId>
                <artifactId>iceberg-core</artifactId>
                <version>${iceberg.version}</version>
            </dependency>

            <!-- hudi -->
            <dependency>
                <groupId>org.apache.hudi</groupId>
                <artifactId>hudi-flink1.13-bundle</artifactId>
                <version>${hudi.version}</version>
            </dependency>

            <!-- lombok -->
            <dependency>
                <groupId>org.projectlombok</groupId>
                <artifactId>lombok</artifactId>
                <version>${lombok.version}</version>
            </dependency>

            <!-- google -->
            <dependency>
                <groupId>com.google.code.gson</groupId>
                <artifactId>gson</artifactId>
                <version>${gson.version}</version>
            </dependency>
            <dependency>
                <groupId>com.google.guava</groupId>
                <artifactId>guava</artifactId>
                <version>${guava.version}</version>
            </dependency>

            <dependency>
                <groupId>com.alibaba</groupId>
                <artifactId>fastjson</artifactId>
                <version>${fastjson.version}</version>
            </dependency>

            <!-- snappy -->
            <dependency>
                <groupId>org.xerial.snappy</groupId>
                <artifactId>snappy-java</artifactId>
                <version>${snappy.version}</version>
            </dependency>

            <!-- format -->
            <dependency>
                <groupId>org.apache.avro</groupId>
                <artifactId>avro</artifactId>
                <version>${avro.version}</version>
            </dependency>
            <dependency>
                <groupId>org.apache.avro</groupId>
                <artifactId>avro-ipc</artifactId>
                <version>${avro.version}</version>
            </dependency>
            <dependency>
                <groupId>oro</groupId>
                <artifactId>oro</artifactId>
                <version>${oro.version}</version>
            </dependency>
            <dependency>
                <groupId>org.apache.orc</groupId>
                <artifactId>orc-core</artifactId>
                <version>${orc.core.version}</version>
                <classifier>nohive</classifier>
            </dependency>
            <dependency>
                <groupId>org.apache.parquet</groupId>
                <artifactId>parquet-hadoop</artifactId>
                <version>${parquet.version}</version>
            </dependency>
            <dependency>
                <groupId>com.typesafe.akka</groupId>
                <artifactId>akka-stream_2.11</artifactId>
                <version>${akka.version}</version>
            </dependency>
            <dependency>
                <groupId>org.antlr</groupId>
                <artifactId>ST4</artifactId>
                <version>${antlr.verison}</version>
            </dependency>

            <!-- protobuf -->
            <dependency>
                <groupId>com.google.protobuf</groupId>
                <artifactId>protobuf-java</artifactId>
                <version>${protobuf.version}</version>
            </dependency>
            <dependency>
                <groupId>net.bytebuddy</groupId>
                <artifactId>byte-buddy</artifactId>
                <version>${bytebuddy.version}</version>
            </dependency>

            <!-- jackson -->
            <dependency>
                <groupId>com.fasterxml.jackson.core</groupId>
                <artifactId>jackson-databind</artifactId>
                <version>${jackson.databind.version}</version>
            </dependency>
            <dependency>
                <groupId>com.fasterxml.jackson.core</groupId>
                <artifactId>jackson-annotations</artifactId>
                <version>${jackson.version}</version>
            </dependency>
            <dependency>
                <groupId>com.fasterxml.jackson.core</groupId>
                <artifactId>jackson-core</artifactId>
                <version>${jackson.version}</version>
            </dependency>
            <dependency>
                <groupId>com.fasterxml.jackson.datatype</groupId>
                <artifactId>jackson-datatype-jsr310</artifactId>
                <version>${jackson.version}</version>
            </dependency>
            <dependency>
                <groupId>com.fasterxml.jackson.dataformat</groupId>
                <artifactId>jackson-dataformat-yaml</artifactId>
                <version>${jackson.version}</version>
            </dependency>

            <!-- zookeeper -->
            <dependency>
                <groupId>org.apache.zookeeper</groupId>
                <artifactId>zookeeper</artifactId>
                <version>${zookeeper.version}</version>
                <exclusions>
                    <!-- jsr305 and spotbugs-annotations are LGPL license and needs to be excluded -->
                    <exclusion>
                        <groupId>com.google.code.findbugs</groupId>
                        <artifactId>jsr305</artifactId>
                    </exclusion>
                    <exclusion>
                        <groupId>com.github.spotbugs</groupId>
                        <artifactId>spotbugs-annotations</artifactId>
                    </exclusion>
                </exclusions>
            </dependency>
            <dependency>
                <groupId>org.apache.curator</groupId>
                <artifactId>curator-framework</artifactId>
                <version>${curator.version}</version>
            </dependency>
            <dependency>
                <groupId>org.apache.curator</groupId>
                <artifactId>curator-recipes</artifactId>
                <version>${curator.version}</version>
            </dependency>
            <dependency>
                <groupId>org.apache.curator</groupId>
                <artifactId>curator-test</artifactId>
                <version>${curator.version}</version>
                <scope>test</scope>
            </dependency>

            <!-- reflections -->
            <dependency>
                <groupId>org.reflections</groupId>
                <artifactId>reflections</artifactId>
                <version>${reflections.version}</version>
            </dependency>

            <!-- common / lang-->
            <dependency>
                <groupId>org.apache.commons</groupId>
                <artifactId>commons-lang3</artifactId>
                <version>${commons.lang3.version}</version>
            </dependency>
            <dependency>
                <groupId>commons-dbutils</groupId>
                <artifactId>commons-dbutils</artifactId>
                <version>${commons.dbutils.version}</version>
            </dependency>
            <dependency>
                <groupId>commons-cli</groupId>
                <artifactId>commons-cli</artifactId>
                <version>${commons.cli.version}</version>
            </dependency>
            <dependency>
                <groupId>commons-io</groupId>
                <artifactId>commons-io</artifactId>
                <version>${commons.io.version}</version>
            </dependency>
            <dependency>
                <groupId>commons-codec</groupId>
                <artifactId>commons-codec</artifactId>
                <version>${commons.codec.version}</version>
            </dependency>
            <dependency>
                <groupId>commons-collections</groupId>
                <artifactId>commons-collections</artifactId>
                <version>${commons.collections.version}</version>
            </dependency>
            <dependency>
                <groupId>org.apache.commons</groupId>
                <artifactId>commons-collections4</artifactId>
                <version>${commons.collections4.version}</version>
            </dependency>
            <!-- metric -->
            <dependency>
                <groupId>io.prometheus</groupId>
                <artifactId>simpleclient_httpserver</artifactId>
                <version>${simpleclient.httpserver.version}</version>
            </dependency>
            <dependency>
                <groupId>io.prometheus</groupId>
                <artifactId>simpleclient</artifactId>
                <version>${simpleclient.httpserver.version}</version>
            </dependency>
            <dependency>
                <groupId>io.prometheus</groupId>
                <artifactId>simpleclient_hotspot</artifactId>
                <version>${simpleclient.httpserver.version}</version>
            </dependency>
            <dependency>
                <groupId>com.sleepycat</groupId>
                <artifactId>je</artifactId>
                <version>${je.version}</version>
                <scope>provided</scope>
            </dependency>

            <dependency>
                <groupId>org.apache.velocity.tools</groupId>
                <artifactId>velocity-tools-generic</artifactId>
                <version>${velocity.tools.generic.version}</version>
            </dependency>
            <dependency>
                <groupId>org.apache.velocity</groupId>
                <artifactId>velocity-engine-core</artifactId>
                <version>${velocity.engine.core.version}</version>
            </dependency>

            <dependency>
                <groupId>org.ini4j</groupId>
                <artifactId>ini4j</artifactId>
                <version>${ini4j.version}</version>
            </dependency>
            <dependency>
                <groupId>org.dom4j</groupId>
                <artifactId>dom4j</artifactId>
                <version>${dom4j.version}</version>
            </dependency>

            <!-- log 4j2 -->
            <dependency>
                <groupId>org.apache.logging.log4j</groupId>
                <artifactId>log4j-api</artifactId>
                <version>${log4j2.version}</version>
            </dependency>
            <dependency>
                <groupId>org.apache.logging.log4j</groupId>
                <artifactId>log4j-core</artifactId>
                <version>${log4j2.version}</version>
            </dependency>
            <dependency>
                <groupId>org.apache.logging.log4j</groupId>
                <artifactId>log4j-slf4j-impl</artifactId>
                <version>${log4j2.version}</version>
            </dependency>
            <dependency>
                <groupId>org.apache.logging.log4j</groupId>
                <artifactId>log4j-1.2-api</artifactId>
                <version>${log4j2.version}</version>
                <scope>provided</scope>
            </dependency>
            <dependency>
                <groupId>org.apache.logging.log4j</groupId>
                <artifactId>log4j-jcl</artifactId>
                <version>${log4j2.version}</version>
            </dependency>
            <dependency>
                <groupId>org.slf4j</groupId>
                <artifactId>slf4j-api</artifactId>
                <version>${slf4j.version}</version>
            </dependency>
            <dependency>
                <groupId>org.slf4j</groupId>
                <artifactId>slf4j-log4j12</artifactId>
                <version>${slf4j.version}</version>
                <scope>provided</scope>
            </dependency>
            <!-- logback -->
            <dependency>
                <groupId>ch.qos.logback</groupId>
                <artifactId>logback-classic</artifactId>
                <version>${logback.version}</version>
            </dependency>
            <dependency>
                <groupId>ch.qos.logback</groupId>
                <artifactId>logback-core</artifactId>
                <version>${logback.version}</version>
            </dependency>
            <dependency>
                <groupId>ch.qos.logback</groupId>
                <artifactId>logback-access</artifactId>
                <version>${logback.version}</version>
            </dependency>

            <!-- test -->
            <dependency>
                <groupId>junit</groupId>
                <artifactId>junit</artifactId>
                <version>${junit.version}</version>
                <scope>test</scope>
            </dependency>
            <dependency>
                <groupId>org.junit.jupiter</groupId>
                <artifactId>junit-jupiter</artifactId>
                <version>${jupiter.version}</version>
            </dependency>

            <dependency>
                <groupId>com.github.tomakehurst</groupId>
                <artifactId>wiremock-jre8</artifactId>
                <version>${wiremock.version}</version>
                <scope>test</scope>
            </dependency>
            <dependency>
                <groupId>org.powermock</groupId>
                <artifactId>powermock-module-junit4</artifactId>
                <version>${powermock.version}</version>
                <scope>test</scope>
            </dependency>
            <dependency>
                <groupId>org.powermock</groupId>
                <artifactId>powermock-module-testng</artifactId>
                <version>${powermock.version}</version>
                <scope>test</scope>
            </dependency>
            <dependency>
                <groupId>org.powermock</groupId>
                <artifactId>powermock-api-mockito2</artifactId>
                <version>${powermock.version}</version>
                <scope>test</scope>
            </dependency>
            <dependency>
                <groupId>org.mockito</groupId>
                <artifactId>mockito-core</artifactId>
                <version>${mockito.version}</version>
                <scope>test</scope>
            </dependency>
            <dependency>
                <groupId>org.assertj</groupId>
                <artifactId>assertj-core</artifactId>
                <version>${assertj.version}</version>
                <scope>test</scope>
            </dependency>
            <dependency>
                <groupId>org.awaitility</groupId>
                <artifactId>awaitility</artifactId>
                <version>${awaitility.version}</version>
                <scope>test</scope>
            </dependency>
            <dependency>
                <groupId>org.testcontainers</groupId>
                <artifactId>testcontainers</artifactId>
                <version>${testcontainers.version}</version>
                <scope>test</scope>
            </dependency>
            <dependency>
                <groupId>org.testcontainers</groupId>
                <artifactId>mysql</artifactId>
                <version>${testcontainers.version}</version>
                <scope>test</scope>
            </dependency>
            <dependency>
                <groupId>org.testcontainers</groupId>
                <artifactId>jdbc</artifactId>
                <version>${testcontainers.version}</version>
                <scope>test</scope>
            </dependency>
            <dependency>
                <groupId>org.testcontainers</groupId>
                <artifactId>kafka</artifactId>
                <version>${testcontainers.version}</version>
                <scope>test</scope>
            </dependency>

            <dependency>
                <groupId>org.hamcrest</groupId>
                <artifactId>hamcrest-all</artifactId>
                <version>${hamcrest.version}</version>
                <type>jar</type>
                <scope>test</scope>
            </dependency>

            <dependency>
                <groupId>jakarta.validation</groupId>
                <artifactId>jakarta.validation-api</artifactId>
                <version>${jakarta.version}</version>
            </dependency>

            <!-- jsr -->
            <dependency>
                <groupId>com.google.code.findbugs</groupId>
                <artifactId>jsr305</artifactId>
                <version>${jsr.version}</version>
            </dependency>
            <dependency>
                <groupId>com.beust</groupId>
                <artifactId>jcommander</artifactId>
                <version>${jcommander.version}</version>
            </dependency>
            <dependency>
                <groupId>com.esri.geometry</groupId>
                <artifactId>esri-geometry-api</artifactId>
                <version>${esri-geometry-api.version}</version>
            </dependency>
            <dependency>
                <groupId>com.tencentcloudapi.cls</groupId>
                <artifactId>tencentcloud-cls-sdk-java</artifactId>
                <version>${tencentcloud.cls.version}</version>
                <exclusions>
                    <exclusion>
                        <groupId>com.google.protobuf</groupId>
                        <artifactId>protobuf-java</artifactId>
                    </exclusion>
                </exclusions>
            </dependency>
            <dependency>
                <groupId>com.github.ben-manes.caffeine</groupId>
                <artifactId>caffeine</artifactId>
                <version>${caffeine.version}</version>
            </dependency>
            <dependency>
                <groupId>io.fabric8</groupId>
                <artifactId>kubernetes-client</artifactId>
                <version>${kubernetes.client.version}</version>
            </dependency>
        </dependencies>
    </dependencyManagement>

    <build>
        <pluginManagement>
            <plugins>
                <plugin>
                    <groupId>org.apache.maven.plugins</groupId>
                    <artifactId>maven-compiler-plugin</artifactId>
                    <version>${plugin.compile.version}</version>
                    <configuration>
                        <encoding>${project.build.encoding}</encoding>
                        <source>${maven.compiler.source}</source>
                        <target>${maven.compiler.target}</target>
                    </configuration>
                </plugin>
                <plugin>
                    <groupId>org.apache.maven.plugins</groupId>
                    <artifactId>maven-source-plugin</artifactId>
                    <version>${plugin.maven.source}</version>
                </plugin>
            </plugins>
        </pluginManagement>
        <plugins>
            <plugin>
                <groupId>org.apache.maven.plugins</groupId>
                <artifactId>maven-compiler-plugin</artifactId>
            </plugin>
            <plugin>
                <groupId>com.diffplug.spotless</groupId>
                <artifactId>spotless-maven-plugin</artifactId>
                <version>${spotless.version}</version>
                <configuration>
                    <java>
                        <eclipse>
                            <file>codestyle/spotless_inlong_formatter.xml</file>
                        </eclipse>
                        <licenseHeader>
                            <file>codestyle/license-header</file>
                        </licenseHeader>
                        <removeUnusedImports />
                        <replaceRegex>
                            <name>Remove wildcard imports</name>
                            <searchRegex>import\s+[^\*\s]+\*;(\r\n|\r|\n)</searchRegex>
                            <replacement>$1</replacement>
                        </replaceRegex>
                    </java>
                    <pom>
                        <sortPom>
                            <encoding>UTF-8</encoding>
                            <nrOfIndentSpace>4</nrOfIndentSpace>
                            <keepBlankLines>true</keepBlankLines>
                            <indentBlankLines>false</indentBlankLines>
                            <indentSchemaLocation>true</indentSchemaLocation>
                            <spaceBeforeCloseEmptyElement>true</spaceBeforeCloseEmptyElement>
                            <sortModules>false</sortModules>
                            <sortExecutions>false</sortExecutions>
                            <predefinedSortOrder>custom_1</predefinedSortOrder>
                            <expandEmptyElements>false</expandEmptyElements>
                            <sortProperties>false</sortProperties>
                        </sortPom>
                        <replace>
                            <name>Leading blank line</name>
                            <search>project</search>
                            <replacement>project</replacement>
                        </replace>
                    </pom>
                    <markdown>
                        <includes>
                            <include>docs/**/*.md</include>
                        </includes>
                        <excludes>
                            <exclude>**/.github/**/*.md</exclude>
                        </excludes>
                        <flexmark />
                    </markdown>
                </configuration>
                <executions>
                    <execution>
                        <goals>
                            <goal>apply</goal>
                        </goals>
                        <phase>compile</phase>
                    </execution>
                </executions>
            </plugin>
            <plugin>
                <groupId>org.codehaus.mojo</groupId>
                <artifactId>license-maven-plugin</artifactId>
                <version>2.0.0</version>
                <configuration>
                    <!-- here add configures -->
                </configuration>
            </plugin>
            <plugin>
                <groupId>org.apache.rat</groupId>
                <artifactId>apache-rat-plugin</artifactId>
                <version>0.14</version>
                <configuration>
                    <consoleOutput>true</consoleOutput>
                    <excludeSubProjects>false</excludeSubProjects>
                    <numUnapprovedLicenses>0</numUnapprovedLicenses>
                    <licenses>
                        <license implementation="org.apache.rat.analysis.license.SimplePatternBasedLicense">
                            <licenseFamilyCategory>AL2</licenseFamilyCategory>
                            <licenseFamilyName>Apache License 2.0</licenseFamilyName>
                            <notes />
                            <patterns>
                                <pattern>Licensed to the Apache Software Foundation (ASF) under
                                    one</pattern>
                            </patterns>
                        </license>
                    </licenses>
                    <licenseFamilies>
                        <licenseFamily implementation="org.apache.rat.license.SimpleLicenseFamily">
                            <familyName>Apache License 2.0</familyName>
                        </licenseFamily>
                    </licenseFamilies>
                    <excludes>
                        <exclude>licenses/**</exclude>

                        <!-- Generated content -->
                        <exclude>LICENSE</exclude>
                        <exclude>NOTICE</exclude>

                        <!-- Documents -->
                        <exclude>**/*.md</exclude>
                        <exclude>**/*.MD</exclude>
                        <exclude>**/*.txt</exclude>
                        <exclude>**/*.json</exclude>
                        <exclude>**/docs/**</exclude>
                        <exclude>**/*.csv</exclude>
                        <exclude>**/logs/**</exclude>
                        <exclude>**/*.log</exclude>

                        <!-- Web configure files -->
                        <exclude>**/.env</exclude>
                        <exclude>**/.env.production</exclude>
                        <exclude>**/.eslintignore</exclude>
                        <exclude>**/.eslintrc</exclude>
                        <exclude>**/.headerignore</exclude>
                        <exclude>**/.prettierrc</exclude>
                        <exclude>**/.stylelintrc</exclude>
                        <exclude>**/build/**</exclude>
                        <exclude>**/node_modules/**</exclude>

                        <!-- Github -->
                        <exclude>**/.github/**</exclude>

                        <!-- Intellij IDEA -->
                        <exclude>**/*.iml</exclude>
                        <exclude>**/.idea/**</exclude>

                        <!-- Git files -->
                        <exclude>**/.gitignore</exclude>
                        <exclude>**/.gitmodules</exclude>
                        <exclude>**/.git/**</exclude>

                        <!-- Build targets -->
                        <exclude>**/target/**</exclude>
                        <exclude>**/out/**</exclude>
                        <exclude>**/dist/**</exclude>

                        <!-- Test case : certificates used in test cases -->
                        <exclude>**/tubemq-core/src/test/resources/*.keystore</exclude>
                        <!-- Test case : temporary data for test cases -->
                        <exclude>**/AgentBaseTestsHelper/**</exclude>
                        <!-- Test case : example jar for test cases -->
                        <exclude>**/manager-service/src/test/resources/plugins/manager-plugin-examples.jar</exclude>
                        <!-- Test case: flink sql comments statement support limit for end2end test cases -->
                        <exclude>**/resources/flinkSql/**</exclude>

                        <!-- Referenced 3rd codes -->
                        <exclude>**/resources/assets/lib/**</exclude>
                        <exclude>**/resources/assets/public/**</exclude>
                        <exclude>**/tubemq-client-cpp/src/any.h</exclude>
                        <exclude>**/tubemq-client-cpp/src/buffer.h</exclude>
                        <exclude>**/tubemq-client-cpp/third_party/**</exclude>

                        <!-- Go mod -->
                        <exclude>**/tubemq-client-go/go.mod</exclude>
                        <!-- Go sum -->
                        <exclude>**/tubemq-client-go/go.sum</exclude>
                        <!-- Docker build-->
                        <exclude>**/docker/docker-compose/**/**</exclude>

                    </excludes>
                </configuration>
                <executions>
                    <execution>
                        <goals>
                            <goal>check</goal>
                        </goals>
                        <phase>verify</phase>
                    </execution>
                </executions>
            </plugin>
        </plugins>
    </build>
    <url>https://github.com/apache/inlong</url>
    <inceptionYear>2013</inceptionYear>

    <organization>
        <name>Apache Software Foundation</name>
        <url>https://www.apache.org/</url>
    </organization>

    <licenses>
        <license>
            <name>Apache License, Version 2.0</name>
            <url>https://www.apache.org/licenses/LICENSE-2.0.txt</url>
            <distribution>repo</distribution>
        </license>
    </licenses>

    <developers>
        <developer>
            <organization>Apache InLong developers</organization>
            <organizationUrl>https://inlong.apache.org/</organizationUrl>
        </developer>
    </developers>

    <mailingLists>
        <mailingList>
            <name>InLong Developer List</name>
            <subscribe>dev-subscribe@inlong.apache.org</subscribe>
            <unsubscribe>dev-unsubscribe@inlong.apache.org</unsubscribe>
            <post>dev@inlong.apache.org</post>
        </mailingList>
    </mailingLists>

    <scm>
        <connection>scm:git:https://github.com/apache/inlong.git</connection>
        <developerConnection>scm:git:ssh://git@github.com:apache/inlong.git</developerConnection>
        <url>https://github.com/apache/inlong</url>
    </scm>

    <issueManagement>
        <system>Github</system>
        <url>https://github.com/apache/inlong/issues</url>
    </issueManagement>

    <ciManagement>
        <system>GitHub Actions</system>
        <url>https://github.com/apache/inlong/actions</url>
    </ciManagement>

</project><|MERGE_RESOLUTION|>--- conflicted
+++ resolved
@@ -28,12 +28,8 @@
 
     <groupId>org.apache.inlong</groupId>
     <artifactId>inlong</artifactId>
-<<<<<<< HEAD
     <version>1.5.0-SNAPSHOT</version>
     <packaging>pom</packaging>
-=======
-    <version>1.4.0</version>
->>>>>>> 0969223f
     <name>Apache InLong</name>
 
     <description>InLong is a one-stop integration framework for massive data donated by Tencent to
@@ -83,6 +79,9 @@
         <httpclient.version>4.5.13</httpclient.version>
         <okhttp.version>3.14.9</okhttp.version>
         <retrofit.version>2.9.0</retrofit.version>
+        <okhttp2.version>2.7.5</okhttp2.version>
+        <okio.version>1.12.0</okio.version>
+        <logging-interceptor.version>2.7.5</logging-interceptor.version>
 
         <spring.boot.version>2.6.6</spring.boot.version>
         <spring.version>5.3.20</spring.version>
@@ -125,6 +124,7 @@
         <commons.lang3.version>3.11</commons.lang3.version>
         <commons.collections.version>3.2.2</commons.collections.version>
         <commons.collections4.version>4.3</commons.collections4.version>
+        <commons-logging.version>1.2</commons-logging.version>
 
         <guava.version>31.0.1-jre</guava.version>
         <lombok.version>1.18.22</lombok.version>
@@ -168,11 +168,8 @@
         <flink.connector.oracle.cdc.version>2.2.1</flink.connector.oracle.cdc.version>
         <flink.connector.doris.version>1.0.3</flink.connector.doris.version>
         <flink.connector.redis>1.1.0</flink.connector.redis>
-<<<<<<< HEAD
-=======
         <qcloud.flink.cos.fs.hadoop.version>1.10.0-0.1.10</qcloud.flink.cos.fs.hadoop.version>
         <qcloud.chdfs.version>2.8</qcloud.chdfs.version>
->>>>>>> 0969223f
 
         <curator.version>2.12.0</curator.version>
 
@@ -201,15 +198,12 @@
         <jcommander.version>1.78</jcommander.version>
         <je.version>7.3.7</je.version>
         <tencentcloud.cls.version>1.0.9</tencentcloud.cls.version>
-<<<<<<< HEAD
-=======
         <tencentcloud.api.version>3.1.545</tencentcloud.api.version>
         <cos.hadoop.version>2.7.5-5.9.3</cos.hadoop.version>
         <cos.bundle.version>5.6.35</cos.bundle.version>
         <dlc.client.version>2.1.0-SNAPSHOT</dlc.client.version>
         <dlc.jdbc.version>2.2.6</dlc.jdbc.version>
         <cos.lakefs.plugin.version>1.0</cos.lakefs.plugin.version>
->>>>>>> 0969223f
         <esri-geometry-api.version>2.0.0</esri-geometry-api.version>
         <HikariCP.version>4.0.3</HikariCP.version>
         <caffeine.version>2.9.3</caffeine.version>
@@ -525,14 +519,14 @@
                 <groupId>com.oracle.database.jdbc</groupId>
                 <artifactId>ojdbc8</artifactId>
                 <version>${oracle.jdbc.version}</version>
-            <!--    <scope>provided</scope>-->
+                <!--    <scope>provided</scope>-->
             </dependency>
             <!-- mysql-connector-java is LGPL license, we use it test only -->
             <dependency>
                 <groupId>mysql</groupId>
                 <artifactId>mysql-connector-java</artifactId>
                 <version>${mysql.jdbc.version}</version>
-              <!--  <scope>provided</scope>-->
+                <!--  <scope>provided</scope>-->
             </dependency>
             <dependency>
                 <groupId>com.alibaba</groupId>
@@ -830,6 +824,21 @@
                 <artifactId>converter-jackson</artifactId>
                 <version>${retrofit.version}</version>
             </dependency>
+            <dependency>
+                <groupId>com.squareup.okhttp</groupId>
+                <artifactId>okhttp</artifactId>
+                <version>${okhttp2.version}</version>
+            </dependency>
+            <dependency>
+                <groupId>com.squareup.okio</groupId>
+                <artifactId>okio</artifactId>
+                <version>${okio.version}</version>
+            </dependency>
+            <dependency>
+                <groupId>com.squareup.okhttp</groupId>
+                <artifactId>logging-interceptor</artifactId>
+                <version>${logging-interceptor.version}</version>
+            </dependency>
 
             <!-- elastic search -->
             <dependency>
@@ -1029,18 +1038,12 @@
                 <artifactId>flink-connector-mysql-cdc</artifactId>
                 <version>${flink.connector.mysql.cdc.version}</version>
                 <!-- mysql-connector-java is LGPL license and needs to be excluded -->
-       <!--         <exclusions>
+                <!--         <exclusions>
                     <exclusion>
                         <groupId>mysql</groupId>
                         <artifactId>mysql-connector-java</artifactId>
                     </exclusion>
                 </exclusions>-->
-            </dependency>
-
-            <dependency>
-                <groupId>com.ververica</groupId>
-                <artifactId>flink-connector-tidb-cdc</artifactId>
-                <version>${flink.connector.tidb.cdc.version}</version>
             </dependency>
 
             <dependency>
@@ -1054,7 +1057,7 @@
                 <artifactId>flink-connector-oracle-cdc</artifactId>
                 <version>${flink.connector.oracle.cdc.version}</version>
                 <!-- ojdbc8 is FUTC license and needs to be excluded -->
-            <!--    <exclusions>
+                <!--    <exclusions>
                     <exclusion>
                         <groupId>com.oracle.ojdbc</groupId>
                         <artifactId>ojdbc8</artifactId>
@@ -1125,6 +1128,18 @@
                 <groupId>org.apache.hudi</groupId>
                 <artifactId>hudi-flink1.13-bundle</artifactId>
                 <version>${hudi.version}</version>
+            </dependency>
+
+            <!-- qcloud -->
+            <dependency>
+                <groupId>com.qcloud</groupId>
+                <artifactId>chdfs_hadoop_plugin_network</artifactId>
+                <version>${qcloud.chdfs.version}</version>
+            </dependency>
+            <dependency>
+                <groupId>com.qcloud.cos</groupId>
+                <artifactId>flink-cos-fs-hadoop</artifactId>
+                <version>${qcloud.flink.cos.fs.hadoop.version}</version>
             </dependency>
 
             <!-- lombok -->
@@ -1313,6 +1328,11 @@
                 <artifactId>commons-collections4</artifactId>
                 <version>${commons.collections4.version}</version>
             </dependency>
+            <dependency>
+                <groupId>commons-logging</groupId>
+                <artifactId>commons-logging</artifactId>
+                <version>${commons-logging.version}</version>
+            </dependency>
             <!-- metric -->
             <dependency>
                 <groupId>io.prometheus</groupId>
@@ -1533,6 +1553,36 @@
                         <artifactId>protobuf-java</artifactId>
                     </exclusion>
                 </exclusions>
+            </dependency>
+            <dependency>
+                <groupId>com.tencentcloudapi</groupId>
+                <artifactId>tencentcloud-sdk-java</artifactId>
+                <version>${tencentcloud.api.version}</version>
+            </dependency>
+            <dependency>
+                <groupId>com.qcloud.cos</groupId>
+                <artifactId>hadoop-cos</artifactId>
+                <version>${cos.hadoop.version}</version>
+            </dependency>
+            <dependency>
+                <groupId>com.qcloud</groupId>
+                <artifactId>cos_api-bundle</artifactId>
+                <version>${cos.bundle.version}</version>
+            </dependency>
+            <dependency>
+                <groupId>com.qcloud</groupId>
+                <artifactId>dlc-data-catalog-metastore-client</artifactId>
+                <version>${dlc.client.version}</version>
+            </dependency>
+            <dependency>
+                <groupId>com.qcloud.cos</groupId>
+                <artifactId>lakefs-cloud-plugin</artifactId>
+                <version>${cos.lakefs.plugin.version}</version>
+            </dependency>
+            <dependency>
+                <groupId>com.qcloud</groupId>
+                <artifactId>dlc-jdbc</artifactId>
+                <version>${dlc.jdbc.version}</version>
             </dependency>
             <dependency>
                 <groupId>com.github.ben-manes.caffeine</groupId>
